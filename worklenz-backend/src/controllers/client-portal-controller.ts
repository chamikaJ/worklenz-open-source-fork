import { ServerResponse } from "../models/server-response";
import db from "../config/db";
import TokenService from "../services/token-service";
import { sendEmail, EmailRequest } from "../shared/email";
import { AuthenticatedClientRequest } from "../middlewares/client-auth-middleware";
import FileConstants from "../shared/file-constants";
import { IEmailTemplateType } from "../interfaces/email-template-type";
import { getBaseUrl, getClientPortalBaseUrl } from "../cron_jobs/helpers";
import { uploadBase64, getClientPortalLogoKey } from "../shared/storage";
import { log_error } from "../shared/utils";
import { IWorkLenzRequest } from "../interfaces/worklenz-request";
<<<<<<< HEAD
import { IWorkLenzResponse } from "../interfaces/worklenz-response";
=======
>>>>>>> c9bcb2c6

class ClientPortalController {

  // Dashboard
  static async getDashboard(req: AuthenticatedClientRequest, res: IWorkLenzResponse) {
    try {
      const {clientId} = req;
      const {organizationId} = req;

      // Get request statistics
      const requestStatsQuery = `
        SELECT 
          COUNT(*) as total_requests,
          COUNT(CASE WHEN status = 'pending' THEN 1 END) as pending_requests,
          COUNT(CASE WHEN status = 'accepted' THEN 1 END) as accepted_requests,
          COUNT(CASE WHEN status = 'in_progress' THEN 1 END) as in_progress_requests,
          COUNT(CASE WHEN status = 'completed' THEN 1 END) as completed_requests,
          COUNT(CASE WHEN status = 'rejected' THEN 1 END) as rejected_requests
        FROM client_portal_requests
        WHERE client_id = $1 AND organization_team_id = $2
      `;

      const requestStatsResult = await db.query(requestStatsQuery, [clientId, organizationId]);
      const requestStats = requestStatsResult.rows[0];

      // Get project statistics (assuming client has access to projects)
      const projectStatsQuery = `
        SELECT 
          COUNT(*) as total_projects,
          COUNT(CASE WHEN sps.name = 'Active' THEN 1 END) as active_projects,
          COUNT(CASE WHEN sps.name = 'Completed' THEN 1 END) as completed_projects
        FROM projects p
        LEFT JOIN sys_project_statuses sps ON p.status_id = sps.id
        WHERE p.client_id = $1
      `;

      const projectStatsResult = await db.query(projectStatsQuery, [clientId]);
      const projectStats = projectStatsResult.rows[0];

      // Get invoice statistics
      const invoiceStatsQuery = `
        SELECT 
          COUNT(*) as total_invoices,
          COUNT(CASE WHEN status != 'paid' THEN 1 END) as unpaid_invoices,
          COALESCE(SUM(CASE WHEN status != 'paid' THEN amount END), 0) as unpaid_amount
        FROM client_portal_invoices
        WHERE client_id = $1 AND organization_team_id = $2
      `;

      const invoiceStatsResult = await db.query(invoiceStatsQuery, [clientId, organizationId]);
      const invoiceStats = invoiceStatsResult.rows[0];

      const dashboardData = {
        totalProjects: parseInt(projectStats.total_projects || "0"),
        activeProjects: parseInt(projectStats.active_projects || "0"),
        completedProjects: parseInt(projectStats.completed_projects || "0"),
        totalRequests: parseInt(requestStats.total_requests || "0"),
        pendingRequests: parseInt(requestStats.pending_requests || "0"),
        acceptedRequests: parseInt(requestStats.accepted_requests || "0"),
        inProgressRequests: parseInt(requestStats.in_progress_requests || "0"),
        completedRequests: parseInt(requestStats.completed_requests || "0"),
        rejectedRequests: parseInt(requestStats.rejected_requests || "0"),
        totalInvoices: parseInt(invoiceStats.total_invoices || "0"),
        unpaidInvoices: parseInt(invoiceStats.unpaid_invoices || "0"),
        unpaidAmount: parseFloat(invoiceStats.unpaid_amount || "0")
      };

      return res.json(new ServerResponse(true, dashboardData, "Dashboard data retrieved successfully"));
    } catch (error) {
      console.error("Error fetching dashboard data:", error);
      return res.status(500).json(new ServerResponse(false, null, "Failed to retrieve dashboard data"));
    }
  }

  // Services
  static async getServices(req: AuthenticatedClientRequest, res: IWorkLenzResponse) {
    try {
      const {clientId} = req;
      const {organizationId} = req;
      const { page = 1, limit = 10, status = "active" } = req.query;

      // Get services that are either public or specifically allowed for this client
      const query = `
        SELECT 
          s.id,
          s.name,
          s.description,
          s.status,
          s.service_data,
          s.is_public,
          s.created_at,
          s.updated_at
        FROM client_portal_services s
        WHERE s.organization_team_id = $1 
        AND s.status = $2
        AND (s.is_public = true OR $3 = ANY(s.allowed_client_ids))
        ORDER BY s.name ASC
      `;

      const result = await db.query(query, [organizationId, status, clientId]);
      const services = result.rows.map((row: any) => ({
        id: row.id,
        name: row.name,
        description: row.description,
        status: row.status,
        serviceData: row.service_data,
        isPublic: row.is_public,
        createdAt: row.created_at,
        updatedAt: row.updated_at
      }));

      return res.json(new ServerResponse(true, services, "Services retrieved successfully"));
    } catch (error) {
      console.error("Error fetching services:", error);
      return res.status(500).json(new ServerResponse(false, null, "Failed to retrieve services"));
    }
  }

  static async getServiceDetails(req: AuthenticatedClientRequest, res: IWorkLenzResponse) {
    try {
      const { id } = req.params;
      const {clientId} = req;
      const {organizationId} = req;

      // Get service details if client has access
      const query = `
        SELECT 
          s.id,
          s.name,
          s.description,
          s.status,
          s.service_data,
          s.is_public,
          s.created_at,
          s.updated_at
        FROM client_portal_services s
        WHERE s.id = $1 
        AND s.organization_team_id = $2
        AND s.status = 'active'
        AND (s.is_public = true OR $3 = ANY(s.allowed_client_ids))
      `;

      const result = await db.query(query, [id, organizationId, clientId]);
      
      if (result.rows.length === 0) {
        return res.status(404).json(new ServerResponse(false, null, "Service not found or not accessible"));
      }

      const service = result.rows[0];

      return res.json(new ServerResponse(true, {
        id: service.id,
        name: service.name,
        description: service.description,
        status: service.status,
        serviceData: service.service_data,
        isPublic: service.is_public,
        createdAt: service.created_at,
        updatedAt: service.updated_at
      }, "Service details retrieved successfully"));
    } catch (error) {
      console.error("Error fetching service details:", error);
      return res.status(500).json(new ServerResponse(false, null, "Failed to retrieve service details"));
    }
  }

  // Requests
  static async getRequests(req: AuthenticatedClientRequest, res: IWorkLenzResponse) {
    try {
      const {clientId} = req;
      const {organizationId} = req;
      const { page = 1, limit = 10, status, search } = req.query;

      // Build query with pagination and filtering
      let query = `
        SELECT 
          r.id,
          r.req_no,
          r.service_id,
          r.status,
          r.request_data,
          r.notes,
          r.created_at,
          r.updated_at,
          r.completed_at,
          s.name as service_name,
          s.description as service_description,
          c.name as client_name
        FROM client_portal_requests r
        JOIN client_portal_services s ON r.service_id = s.id
        JOIN clients c ON r.client_id = c.id
        WHERE r.client_id = $1 AND r.organization_team_id = $2
      `;

      const queryParams = [clientId, organizationId];
      let paramIndex = 3;

      // Add status filter if provided
      if (status) {
        query += ` AND r.status = $${paramIndex}`;
        queryParams.push(String(status));
        paramIndex++;
      }

      // Add search filter if provided
      if (search) {
        query += ` AND (r.req_no ILIKE $${paramIndex} OR s.name ILIKE $${paramIndex} OR r.notes ILIKE $${paramIndex})`;
        queryParams.push(`%${search}%`);
        paramIndex++;
      }

      // Get total count
      const countQuery = `
        SELECT COUNT(*) as total
        FROM client_portal_requests r
        JOIN client_portal_services s ON r.service_id = s.id
        WHERE r.client_id = $1 AND r.organization_team_id = $2
        ${status ? `AND r.status = $${status ? 3 : 3}` : ""}
        ${search ? `AND (r.req_no ILIKE $${status ? 4 : 3} OR s.name ILIKE $${status ? 4 : 3} OR r.notes ILIKE $${status ? 4 : 3})` : ""}
      `;
      const countParams = status && search ? [clientId, organizationId, status, `%${search}%`] : 
                         status ? [clientId, organizationId, status] : 
                         search ? [clientId, organizationId, `%${search}%`] : [clientId, organizationId];
      const countResult = await db.query(countQuery, countParams);
      const total = parseInt(countResult.rows[0]?.total || "0");

      // Add pagination
      const offset = (Number(page) - 1) * Number(limit);
      query += ` ORDER BY r.created_at DESC LIMIT $${paramIndex} OFFSET $${paramIndex + 1}`;
      queryParams.push(String(Number(limit)), String(offset));

      const result = await db.query(query, queryParams);
      const requests = result.rows.map((row: any) => ({
        id: row.id,
        requestNumber: row.req_no,
        serviceId: row.service_id,
        serviceName: row.service_name,
        serviceDescription: row.service_description,
        status: row.status,
        requestData: row.request_data,
        notes: row.notes,
        createdAt: row.created_at,
        updatedAt: row.updated_at,
        completedAt: row.completed_at,
        clientName: row.client_name
      }));

      return res.json(new ServerResponse(true, { 
        requests, 
        total, 
        page: Number(page), 
        limit: Number(limit) 
      }, "Requests retrieved successfully"));
    } catch (error) {
      console.error("Error fetching requests:", error);
      return res.status(500).json(new ServerResponse(false, null, "Failed to retrieve requests"));
    }
  }

  static async createRequest(req: AuthenticatedClientRequest, res: IWorkLenzResponse) {
    try {
      const {clientId} = req;
      const {organizationId} = req;
      const {clientEmail} = req;
      const { serviceId, requestData, notes } = req.body;

      // Validate required fields
      if (!serviceId) {
        return res.status(400).json(new ServerResponse(false, null, "Service ID is required"));
      }

      // Verify service exists and client has access
      const serviceCheck = await db.query(
        `SELECT id, name FROM client_portal_services 
         WHERE id = $1 AND organization_team_id = $2 
         AND (is_public = true OR $3 = ANY(allowed_client_ids))`,
        [serviceId, organizationId, clientId]
      );

      if (serviceCheck.rows.length === 0) {
        return res.status(404).json(new ServerResponse(false, null, "Service not found or not accessible"));
      }

      // Generate request number
      const requestNumber = `REQ-${Date.now()}-${Math.random().toString(36).substr(2, 5).toUpperCase()}`;

      // Create request
      const query = `
        INSERT INTO client_portal_requests (
          req_no, service_id, client_id, organization_team_id, 
          status, request_data, notes, created_at, updated_at
        ) VALUES ($1, $2, $3, $4, $5, $6, $7, NOW(), NOW())
        RETURNING id, req_no, service_id, status, request_data, notes, created_at, updated_at
      `;

      const values = [
        requestNumber,
        serviceId,
        clientId,
        organizationId,
        "pending",
        requestData ? JSON.stringify(requestData) : null,
        notes || null
      ];

      const result = await db.query(query, values);
      const newRequest = result.rows[0];

      // Get service name for response
      const service = serviceCheck.rows[0];

      return res.json(new ServerResponse(true, {
        id: newRequest.id,
        requestNumber: newRequest.req_no,
        serviceId: newRequest.service_id,
        serviceName: service.name,
        status: newRequest.status,
        requestData: newRequest.request_data,
        notes: newRequest.notes,
        createdAt: newRequest.created_at,
        updatedAt: newRequest.updated_at
      }, "Request created successfully"));
    } catch (error) {
      console.error("Error creating request:", error);
      return res.status(500).json(new ServerResponse(false, null, "Failed to create request"));
    }
  }

  static async getRequestDetails(req: AuthenticatedClientRequest, res: IWorkLenzResponse) {
    try {
      const { id } = req.params;
      const {clientId} = req;
      const {organizationId} = req;

      // Get request details with service information
      const query = `
        SELECT 
          r.id,
          r.req_no,
          r.service_id,
          r.status,
          r.request_data,
          r.notes,
          r.created_at,
          r.updated_at,
          r.completed_at,
          s.name as service_name,
          s.description as service_description,
          s.service_data as service_config,
          c.name as client_name
        FROM client_portal_requests r
        JOIN client_portal_services s ON r.service_id = s.id
        JOIN clients c ON r.client_id = c.id
        WHERE r.id = $1 AND r.client_id = $2 AND r.organization_team_id = $3
      `;

      const result = await db.query(query, [id, clientId, organizationId]);
      
      if (result.rows.length === 0) {
        return res.status(404).json(new ServerResponse(false, null, "Request not found"));
      }

      const request = result.rows[0];

      return res.json(new ServerResponse(true, {
        id: request.id,
        requestNumber: request.req_no,
        serviceId: request.service_id,
        serviceName: request.service_name,
        serviceDescription: request.service_description,
        serviceConfig: request.service_config,
        status: request.status,
        requestData: request.request_data,
        notes: request.notes,
        createdAt: request.created_at,
        updatedAt: request.updated_at,
        completedAt: request.completed_at,
        clientName: request.client_name
      }, "Request details retrieved successfully"));
    } catch (error) {
      console.error("Error fetching request details:", error);
      return res.status(500).json(new ServerResponse(false, null, "Failed to retrieve request details"));
    }
  }

  static async updateRequest(req: AuthenticatedClientRequest, res: IWorkLenzResponse) {
    try {
      const { id } = req.params;
      const {clientId} = req;
      const {organizationId} = req;
      const { requestData, notes } = req.body;

      // Verify request exists and belongs to client
      const requestCheck = await db.query(
        "SELECT id, status FROM client_portal_requests WHERE id = $1 AND client_id = $2 AND organization_team_id = $3",
        [id, clientId, organizationId]
      );

      if (requestCheck.rows.length === 0) {
        return res.status(404).json(new ServerResponse(false, null, "Request not found"));
      }

      const currentRequest = requestCheck.rows[0];

      // Only allow updates if request is in pending status
      if (currentRequest.status !== "pending") {
        return res.status(400).json(new ServerResponse(false, null, "Cannot update request after it has been accepted"));
      }

      // Update request data
      const updateFields: string[] = [];
      const updateValues: any[] = [];
      let paramIndex = 1;

      if (requestData) {
        updateFields.push(`request_data = $${paramIndex}`);
        updateValues.push(JSON.stringify(requestData));
        paramIndex++;
      }

      if (notes !== undefined) {
        updateFields.push(`notes = $${paramIndex}`);
        updateValues.push(notes);
        paramIndex++;
      }

      if (updateFields.length === 0) {
        return res.status(400).json(new ServerResponse(false, null, "No valid fields to update"));
      }

      updateFields.push(`updated_at = NOW()`);
      updateValues.push(id, clientId, organizationId);

      const query = `
        UPDATE client_portal_requests 
        SET ${updateFields.join(", ")}
        WHERE id = $${paramIndex} AND client_id = $${paramIndex + 1} AND organization_team_id = $${paramIndex + 2}
        RETURNING id, req_no, service_id, status, request_data, notes, created_at, updated_at
      `;

      const result = await db.query(query, updateValues);
      
      if (result.rows.length === 0) {
        return res.status(404).json(new ServerResponse(false, null, "Request not found"));
      }

      const updatedRequest = result.rows[0];

      return res.json(new ServerResponse(true, {
        id: updatedRequest.id,
        requestNumber: updatedRequest.req_no,
        serviceId: updatedRequest.service_id,
        status: updatedRequest.status,
        requestData: updatedRequest.request_data,
        notes: updatedRequest.notes,
        createdAt: updatedRequest.created_at,
        updatedAt: updatedRequest.updated_at
      }, "Request updated successfully"));
    } catch (error) {
      console.error("Error updating request:", error);
      return res.status(500).json(new ServerResponse(false, null, "Failed to update request"));
    }
  }

  static async deleteRequest(req: AuthenticatedClientRequest, res: IWorkLenzResponse) {
    try {
      const { id } = req.params;
      const {clientId} = req;
      const {organizationId} = req;

      // Verify request exists and belongs to client
      const requestCheck = await db.query(
        "SELECT id, status FROM client_portal_requests WHERE id = $1 AND client_id = $2 AND organization_team_id = $3",
        [id, clientId, organizationId]
      );

      if (requestCheck.rows.length === 0) {
        return res.status(404).json(new ServerResponse(false, null, "Request not found"));
      }

      const currentRequest = requestCheck.rows[0];

      // Only allow deletion if request is in pending status
      if (currentRequest.status !== "pending") {
        return res.status(400).json(new ServerResponse(false, null, "Cannot delete request after it has been accepted"));
      }

      // Delete the request
      const deleteResult = await db.query(
        "DELETE FROM client_portal_requests WHERE id = $1 AND client_id = $2 AND organization_team_id = $3",
        [id, clientId, organizationId]
      );

      if (deleteResult.rowCount === 0) {
        return res.status(404).json(new ServerResponse(false, null, "Request not found"));
      }

      return res.json(new ServerResponse(true, null, "Request deleted successfully"));
    } catch (error) {
      console.error("Error deleting request:", error);
      return res.status(500).json(new ServerResponse(false, null, "Failed to delete request"));
    }
  }

  // Request Status Options
  static async getRequestStatusOptions(req: AuthenticatedClientRequest, res: IWorkLenzResponse) {
    try {
      const statusOptions = [
        { value: "pending", label: "Pending", description: "Request is waiting for review", color: "#faad14" },
        { value: "accepted", label: "Accepted", description: "Request has been accepted and will be processed", color: "#52c41a" },
        { value: "in_progress", label: "In Progress", description: "Request is currently being worked on", color: "#1890ff" },
        { value: "completed", label: "Completed", description: "Request has been completed successfully", color: "#52c41a" },
        { value: "rejected", label: "Rejected", description: "Request has been rejected", color: "#f5222d" }
      ];

      return res.json(new ServerResponse(true, statusOptions, "Request status options retrieved successfully"));
    } catch (error) {
      console.error("Error fetching request status options:", error);
      return res.status(500).json(new ServerResponse(false, null, "Failed to retrieve request status options"));
    }
  }

  // Projects
  static async getProjects(req: AuthenticatedClientRequest, res: IWorkLenzResponse) {
    try {
      const teamId = (req.user as any)?.team_id;
      const { page = 1, limit = 10, status, search } = req.query;

      // Build query with pagination and filtering
      let query = `
        SELECT 
          p.id,
          p.name,
          p.notes,
          p.status_id,
          sps.name as status_name,
          sps.color_code as status_color,
          p.created_at,
          p.updated_at,
          p.client_id,
          c.name as client_name,
          COUNT(t.id) as total_tasks,
          COUNT(CASE WHEN ts.category_id IN (SELECT id FROM sys_task_status_categories WHERE is_done = true) THEN 1 END) as completed_tasks
        FROM projects p
        LEFT JOIN sys_project_statuses sps ON p.status_id = sps.id
        LEFT JOIN clients c ON p.client_id = c.id
        LEFT JOIN tasks t ON p.id = t.project_id
        LEFT JOIN task_statuses ts ON t.status_id = ts.id
        WHERE p.team_id = $1
      `;

      const queryParams = [teamId];
      let paramIndex = 2;

      // Add status filter if provided
      if (status) {
        query += ` AND sps.name = $${paramIndex}`;
        queryParams.push(String(status));
        paramIndex++;
      }

      // Add search filter if provided
      if (search) {
        query += ` AND (p.name ILIKE $${paramIndex} OR p.notes ILIKE $${paramIndex})`;
        queryParams.push(`%${search}%`);
        paramIndex++;
      }

      query += ` GROUP BY p.id, p.name, p.notes, p.status_id, sps.name, sps.color_code, p.created_at, p.updated_at, p.client_id, c.name`;

      // Get total count
      const countQuery = `
        SELECT COUNT(*) as total
        FROM projects p
        LEFT JOIN sys_project_statuses sps ON p.status_id = sps.id
        WHERE p.team_id = $1
        ${status ? "AND sps.name = $2" : ""}
        ${search ? `AND (p.name ILIKE $${status ? 3 : 2} OR p.notes ILIKE $${status ? 3 : 2})` : ""}
      `;
      const countParams = status && search ? [teamId, status, `%${search}%`] : 
                         status ? [teamId, status] : 
                         search ? [teamId, `%${search}%`] : [teamId];
      const countResult = await db.query(countQuery, countParams);
      const total = parseInt(countResult.rows[0]?.total || "0");

      // Add pagination
      const offset = (Number(page) - 1) * Number(limit);
      query += ` ORDER BY p.created_at DESC LIMIT $${paramIndex} OFFSET $${paramIndex + 1}`;
      queryParams.push(String(Number(limit)), String(offset));

      const result = await db.query(query, queryParams);
      const projects = result.rows.map((row: any) => ({
        id: row.id,
        name: row.name,
        description: row.notes,
        status: row.status_name,
        status_color: row.status_color,
        created_at: row.created_at,
        updated_at: row.updated_at,
        client_id: row.client_id,
        client_name: row.client_name,
        total_tasks: parseInt(row.total_tasks || "0"),
        completed_tasks: parseInt(row.completed_tasks || "0")
      }));

      return res.json(new ServerResponse(true, { 
        projects, 
        total, 
        page: Number(page), 
        limit: Number(limit) 
      }, "Projects retrieved successfully"));
    } catch (error) {
      console.error("Error fetching projects:", error);
      return res.status(500).json(new ServerResponse(false, null, "Failed to retrieve projects"));
    }
  }

  static async getProjectDetails(req: AuthenticatedClientRequest, res: IWorkLenzResponse) {
    try {
      const { id } = req.params;
      const {clientId} = req;
      const {organizationId} = req;

      // Get project details with client access validation
      const query = `
        SELECT 
          p.id,
          p.name,
          p.notes as description,
          p.status_id,
          sps.name as status_name,
          sps.color_code as status_color,
          p.created_at,
          p.updated_at,
          p.start_date,
          p.end_date,
          c.name as client_name,
          c.company_name,
          COUNT(t.id) as total_tasks,
          COUNT(CASE WHEN ts.category_id IN (SELECT id FROM sys_task_status_categories WHERE is_done = true) THEN 1 END) as completed_tasks
        FROM projects p
        LEFT JOIN sys_project_statuses sps ON p.status_id = sps.id
        LEFT JOIN clients c ON p.client_id = c.id
        LEFT JOIN tasks t ON p.id = t.project_id
        LEFT JOIN task_statuses ts ON t.status_id = ts.id
        WHERE p.id = $1 AND p.client_id = $2
        GROUP BY p.id, p.name, p.notes, p.status_id, sps.name, sps.color_code, p.created_at, p.updated_at, p.start_date, p.end_date, c.name, c.company_name
      `;

      const result = await db.query(query, [id, clientId]);
      
      if (result.rows.length === 0) {
        return res.status(404).json(new ServerResponse(false, null, "Project not found or not accessible"));
      }

      const project = result.rows[0];

      // Get project team members
      const teamQuery = `
        SELECT 
          u.id,
          u.first_name,
          u.last_name,
          u.email,
          u.avatar_url,
          pmu.role_id,
          r.name as role_name
        FROM project_members_users pmu
        JOIN users u ON pmu.user_id = u.id
        LEFT JOIN roles r ON pmu.role_id = r.id
        WHERE pmu.project_id = $1
        ORDER BY u.first_name, u.last_name
      `;

      const teamResult = await db.query(teamQuery, [id]);
      const teamMembers = teamResult.rows.map((row: any) => ({
        id: row.id,
        firstName: row.first_name,
        lastName: row.last_name,
        fullName: `${row.first_name} ${row.last_name}`,
        email: row.email,
        avatarUrl: row.avatar_url,
        roleId: row.role_id,
        roleName: row.role_name
      }));

      // Get recent project tasks (limited view for client)
      const tasksQuery = `
        SELECT 
          t.id,
          t.name,
          t.description,
          ts.name as status,
          ts.color_code as status_color,
          t.start_date,
          t.end_date,
          t.created_at,
          t.updated_at,
          COUNT(tc.id) as comment_count
        FROM tasks t
        LEFT JOIN task_statuses ts ON t.status_id = ts.id
        LEFT JOIN task_comments tc ON t.id = tc.task_id
        WHERE t.project_id = $1
        GROUP BY t.id, t.name, t.description, ts.name, ts.color_code, t.start_date, t.end_date, t.created_at, t.updated_at
        ORDER BY t.created_at DESC
        LIMIT 20
      `;

      const tasksResult = await db.query(tasksQuery, [id]);
      const tasks = tasksResult.rows.map((row: any) => ({
        id: row.id,
        name: row.name,
        description: row.description,
        status: row.status,
        statusColor: row.status_color,
        startDate: row.start_date,
        endDate: row.end_date,
        createdAt: row.created_at,
        updatedAt: row.updated_at,
        commentCount: parseInt(row.comment_count || "0")
      }));

      const projectDetails = {
        id: project.id,
        name: project.name,
        description: project.description,
        status: project.status_name,
        statusColor: project.status_color,
        startDate: project.start_date,
        endDate: project.end_date,
        createdAt: project.created_at,
        updatedAt: project.updated_at,
        client: {
          name: project.client_name,
          companyName: project.company_name
        },
        statistics: {
          totalTasks: parseInt(project.total_tasks || "0"),
          completedTasks: parseInt(project.completed_tasks || "0"),
          progressPercentage: project.total_tasks > 0 ? Math.round((project.completed_tasks / project.total_tasks) * 100) : 0
        },
        teamMembers,
        recentTasks: tasks
      };

      return res.json(new ServerResponse(true, projectDetails, "Project details retrieved successfully"));
    } catch (error) {
      console.error("Error fetching project details:", error);
      return res.status(500).json(new ServerResponse(false, null, "Failed to retrieve project details"));
    }
  }

  // Invoices
  static async getInvoices(req: AuthenticatedClientRequest, res: IWorkLenzResponse) {
    try {
      const {clientId} = req;
      const {organizationId} = req;
      const { page = 1, limit = 10, status, search } = req.query;

      // Build query with pagination and filtering
      let query = `
        SELECT 
          i.id,
          i.invoice_no,
          i.amount,
          i.currency,
          i.status,
          i.due_date,
          i.sent_at,
          i.paid_at,
          i.created_at,
          i.updated_at,
          r.req_no as request_number,
          s.name as service_name
        FROM client_portal_invoices i
        LEFT JOIN client_portal_requests r ON i.request_id = r.id
        LEFT JOIN client_portal_services s ON r.service_id = s.id
        WHERE i.client_id = $1 AND i.organization_team_id = $2
      `;

      const queryParams = [clientId, organizationId];
      let paramIndex = 3;

      // Add status filter if provided
      if (status) {
        query += ` AND i.status = $${paramIndex}`;
        queryParams.push(String(status));
        paramIndex++;
      }

      // Add search filter if provided
      if (search) {
        query += ` AND (i.invoice_no ILIKE $${paramIndex} OR s.name ILIKE $${paramIndex})`;
        queryParams.push(`%${search}%`);
        paramIndex++;
      }

      // Get total count
      const countQuery = `
        SELECT COUNT(*) as total
        FROM client_portal_invoices i
        LEFT JOIN client_portal_requests r ON i.request_id = r.id
        LEFT JOIN client_portal_services s ON r.service_id = s.id
        WHERE i.client_id = $1 AND i.organization_team_id = $2
        ${status ? `AND i.status = $${status ? 3 : 3}` : ""}
        ${search ? `AND (i.invoice_no ILIKE $${status ? 4 : 3} OR s.name ILIKE $${status ? 4 : 3})` : ""}
      `;
      const countParams = status && search ? [clientId, organizationId, status, `%${search}%`] : 
                         status ? [clientId, organizationId, status] : 
                         search ? [clientId, organizationId, `%${search}%`] : [clientId, organizationId];
      const countResult = await db.query(countQuery, countParams);
      const total = parseInt(countResult.rows[0]?.total || "0");

      // Add pagination
      const offset = (Number(page) - 1) * Number(limit);
      query += ` ORDER BY i.created_at DESC LIMIT $${paramIndex} OFFSET $${paramIndex + 1}`;
      queryParams.push(String(Number(limit)), String(offset));

      const result = await db.query(query, queryParams);
      const invoices = result.rows.map((row: any) => ({
        id: row.id,
        invoiceNumber: row.invoice_no,
        amount: parseFloat(row.amount || "0"),
        currency: row.currency,
        status: row.status,
        dueDate: row.due_date,
        sentAt: row.sent_at,
        paidAt: row.paid_at,
        createdAt: row.created_at,
        updatedAt: row.updated_at,
        requestNumber: row.request_number,
        serviceName: row.service_name,
        isOverdue: row.due_date && new Date(row.due_date) < new Date() && row.status !== 'paid'
      }));

      return res.json(new ServerResponse(true, { 
        invoices, 
        total, 
        page: Number(page), 
        limit: Number(limit) 
      }, "Invoices retrieved successfully"));
    } catch (error) {
      console.error("Error fetching invoices:", error);
      return res.status(500).json(new ServerResponse(false, null, "Failed to retrieve invoices"));
    }
  }

  static async getInvoiceDetails(req: AuthenticatedClientRequest, res: IWorkLenzResponse) {
    try {
      const { id } = req.params;
      const {clientId} = req;
      const {organizationId} = req;

      // Get invoice details with related information
      const query = `
        SELECT 
          i.id,
          i.invoice_no,
          i.amount,
          i.currency,
          i.status,
          i.due_date,
          i.sent_at,
          i.paid_at,
          i.created_at,
          i.updated_at,
          r.id as request_id,
          r.req_no as request_number,
          r.request_data,
          r.notes as request_notes,
          s.id as service_id,
          s.name as service_name,
          s.description as service_description,
          c.name as client_name,
          c.company_name,
          c.email as client_email,
          u.first_name as created_by_first_name,
          u.last_name as created_by_last_name
        FROM client_portal_invoices i
        LEFT JOIN client_portal_requests r ON i.request_id = r.id
        LEFT JOIN client_portal_services s ON r.service_id = s.id
        LEFT JOIN clients c ON i.client_id = c.id
        LEFT JOIN users u ON i.created_by_user_id = u.id
        WHERE i.id = $1 AND i.client_id = $2 AND i.organization_team_id = $3
      `;

      const result = await db.query(query, [id, clientId, organizationId]);
      
      if (result.rows.length === 0) {
        return res.status(404).json(new ServerResponse(false, null, "Invoice not found"));
      }

      const invoice = result.rows[0];

      const invoiceDetails = {
        id: invoice.id,
        invoiceNumber: invoice.invoice_no,
        amount: parseFloat(invoice.amount || "0"),
        currency: invoice.currency,
        status: invoice.status,
        dueDate: invoice.due_date,
        sentAt: invoice.sent_at,
        paidAt: invoice.paid_at,
        createdAt: invoice.created_at,
        updatedAt: invoice.updated_at,
        isOverdue: invoice.due_date && new Date(invoice.due_date) < new Date() && invoice.status !== 'paid',
        request: invoice.request_id ? {
          id: invoice.request_id,
          requestNumber: invoice.request_number,
          requestData: invoice.request_data,
          notes: invoice.request_notes,
          service: {
            id: invoice.service_id,
            name: invoice.service_name,
            description: invoice.service_description
          }
        } : null,
        client: {
          name: invoice.client_name,
          companyName: invoice.company_name,
          email: invoice.client_email
        },
        createdBy: invoice.created_by_first_name ? {
          name: `${invoice.created_by_first_name} ${invoice.created_by_last_name}`
        } : null
      };

      return res.json(new ServerResponse(true, invoiceDetails, "Invoice details retrieved successfully"));
    } catch (error) {
      console.error("Error fetching invoice details:", error);
      return res.status(500).json(new ServerResponse(false, null, "Failed to retrieve invoice details"));
    }
  }

  static async payInvoice(req: AuthenticatedClientRequest, res: IWorkLenzResponse) {
    try {
      const { id } = req.params;
      const {clientId} = req;
      const {organizationId} = req;
      const { paymentMethod, transactionId, notes } = req.body;

      // Verify invoice exists and belongs to client
      const invoiceCheck = await db.query(
        "SELECT id, status, amount FROM client_portal_invoices WHERE id = $1 AND client_id = $2 AND organization_team_id = $3",
        [id, clientId, organizationId]
      );

      if (invoiceCheck.rows.length === 0) {
        return res.status(404).json(new ServerResponse(false, null, "Invoice not found"));
      }

      const invoice = invoiceCheck.rows[0];

      // Check if invoice is already paid
      if (invoice.status === 'paid') {
        return res.status(400).json(new ServerResponse(false, null, "Invoice is already paid"));
      }

      // Update invoice status to paid
      const updateQuery = `
        UPDATE client_portal_invoices 
        SET status = 'paid', paid_at = NOW(), updated_at = NOW()
        WHERE id = $1
        RETURNING id, invoice_no, amount, currency, status, paid_at, updated_at
      `;

      const result = await db.query(updateQuery, [id]);
      const updatedInvoice = result.rows[0];

      // Here you would typically integrate with a payment processor
      // For now, we'll just mark it as paid and log the payment details
      console.log(`Invoice ${updatedInvoice.invoice_no} marked as paid:`, {
        paymentMethod,
        transactionId,
        notes,
        amount: invoice.amount,
        paidAt: updatedInvoice.paid_at
      });

      return res.json(new ServerResponse(true, {
        id: updatedInvoice.id,
        invoiceNumber: updatedInvoice.invoice_no,
        amount: parseFloat(updatedInvoice.amount || "0"),
        currency: updatedInvoice.currency,
        status: updatedInvoice.status,
        paidAt: updatedInvoice.paid_at,
        updatedAt: updatedInvoice.updated_at
      }, "Invoice paid successfully"));
    } catch (error) {
      console.error("Error paying invoice:", error);
      return res.status(500).json(new ServerResponse(false, null, "Failed to pay invoice"));
    }
  }

  static async downloadInvoice(req: AuthenticatedClientRequest, res: IWorkLenzResponse) {
    try {
      const { id } = req.params;
      const {clientId} = req;
      const {organizationId} = req;
      const { format = 'pdf' } = req.query;

      // Verify invoice exists and belongs to client
      const invoiceQuery = `
        SELECT 
          i.id,
          i.invoice_no,
          i.amount,
          i.currency,
          i.status,
          i.due_date,
          i.created_at,
          c.name as client_name,
          c.company_name,
          c.email as client_email,
          c.address as client_address,
          r.req_no as request_number,
          s.name as service_name,
          s.description as service_description
        FROM client_portal_invoices i
        LEFT JOIN clients c ON i.client_id = c.id
        LEFT JOIN client_portal_requests r ON i.request_id = r.id
        LEFT JOIN client_portal_services s ON r.service_id = s.id
        WHERE i.id = $1 AND i.client_id = $2 AND i.organization_team_id = $3
      `;

      const result = await db.query(invoiceQuery, [id, clientId, organizationId]);
      
      if (result.rows.length === 0) {
        return res.status(404).json(new ServerResponse(false, null, "Invoice not found"));
      }

      const invoice = result.rows[0];

      // For now, return invoice data that could be used to generate a PDF
      // In a full implementation, you would use a PDF generation library
      const invoiceData = {
        id: invoice.id,
        invoiceNumber: invoice.invoice_no,
        amount: parseFloat(invoice.amount || "0"),
        currency: invoice.currency,
        status: invoice.status,
        dueDate: invoice.due_date,
        createdAt: invoice.created_at,
        client: {
          name: invoice.client_name,
          companyName: invoice.company_name,
          email: invoice.client_email,
          address: invoice.client_address
        },
        service: {
          name: invoice.service_name,
          description: invoice.service_description
        },
        requestNumber: invoice.request_number
      };

      // TODO: Generate actual PDF/document using a library like puppeteer or jsPDF
      // For now, return the data that would be used for PDF generation
      return res.json(new ServerResponse(true, {
        downloadUrl: `/api/client-portal/invoices/${id}/download?format=${format}`,
        format,
        invoiceData,
        message: "Invoice download link generated"
      }, "Invoice download initiated"));
    } catch (error) {
      console.error("Error downloading invoice:", error);
      return res.status(500).json(new ServerResponse(false, null, "Failed to download invoice"));
    }
  }

  // Chat
  static async getChats(req: AuthenticatedClientRequest, res: IWorkLenzResponse) {
    try {
      const {clientId} = req;
      const {organizationId} = req;
      const { page = 1, limit = 20 } = req.query;

      // Get chat conversations grouped by date
      const query = `
        WITH chat_summary AS (
          SELECT 
            DATE(created_at) as chat_date,
            COUNT(*) as message_count,
            MAX(created_at) as last_message_at,
            MAX(CASE WHEN sender_type = 'team_member' THEN created_at END) as last_team_message_at,
            COUNT(CASE WHEN read_at IS NULL AND sender_type = 'team_member' THEN 1 END) as unread_count
          FROM client_portal_chat_messages
          WHERE client_id = $1 AND organization_team_id = $2
          GROUP BY DATE(created_at)
        )
        SELECT 
          chat_date,
          message_count,
          last_message_at,
          last_team_message_at,
          unread_count
        FROM chat_summary
        ORDER BY chat_date DESC
        LIMIT $3 OFFSET $4
      `;

      const offset = (Number(page) - 1) * Number(limit);
      const result = await db.query(query, [clientId, organizationId, Number(limit), offset]);

      // Get total count
      const countQuery = `
        SELECT COUNT(DISTINCT DATE(created_at)) as total
        FROM client_portal_chat_messages
        WHERE client_id = $1 AND organization_team_id = $2
      `;
      const countResult = await db.query(countQuery, [clientId, organizationId]);
      const total = parseInt(countResult.rows[0]?.total || "0");

      const chats = result.rows.map((row: any) => ({
        date: row.chat_date,
        messageCount: parseInt(row.message_count || "0"),
        lastMessageAt: row.last_message_at,
        lastTeamMessageAt: row.last_team_message_at,
        unreadCount: parseInt(row.unread_count || "0"),
        hasNewMessages: row.unread_count > 0
      }));

      return res.json(new ServerResponse(true, {
        chats,
        total,
        page: Number(page),
        limit: Number(limit)
      }, "Chats retrieved successfully"));
    } catch (error) {
      console.error("Error fetching chats:", error);
      return res.status(500).json(new ServerResponse(false, null, "Failed to retrieve chats"));
    }
  }

  static async getChatDetails(req: AuthenticatedClientRequest, res: IWorkLenzResponse) {
    try {
      const { id } = req.params; // This would be the date in format YYYY-MM-DD
      const {clientId} = req;
      const {organizationId} = req;
      const { page = 1, limit = 50 } = req.query;

      // Get messages for a specific date
      const query = `
        SELECT 
          m.id,
          m.sender_type,
          m.sender_id,
          m.message,
          m.message_type,
          m.file_url,
          m.read_at,
          m.created_at,
          CASE 
            WHEN m.sender_type = 'team_member' THEN u.first_name || ' ' || u.last_name
            WHEN m.sender_type = 'client' THEN cu.name
          END as sender_name,
          CASE 
            WHEN m.sender_type = 'team_member' THEN u.avatar_url
            ELSE NULL
          END as sender_avatar
        FROM client_portal_chat_messages m
        LEFT JOIN users u ON m.sender_type = 'team_member' AND m.sender_id = u.id
        LEFT JOIN client_users cu ON m.sender_type = 'client' AND m.sender_id = cu.id
        WHERE m.client_id = $1 
        AND m.organization_team_id = $2 
        AND DATE(m.created_at) = $3
        ORDER BY m.created_at ASC
        LIMIT $4 OFFSET $5
      `;

      const offset = (Number(page) - 1) * Number(limit);
      const result = await db.query(query, [clientId, organizationId, id, Number(limit), offset]);

      // Get total count for the date
      const countQuery = `
        SELECT COUNT(*) as total
        FROM client_portal_chat_messages
        WHERE client_id = $1 AND organization_team_id = $2 AND DATE(created_at) = $3
      `;
      const countResult = await db.query(countQuery, [clientId, organizationId, id]);
      const total = parseInt(countResult.rows[0]?.total || "0");

      const messages = result.rows.map((row: any) => ({
        id: row.id,
        senderType: row.sender_type,
        senderId: row.sender_id,
        senderName: row.sender_name,
        senderAvatar: row.sender_avatar,
        message: row.message,
        messageType: row.message_type,
        fileUrl: row.file_url,
        readAt: row.read_at,
        createdAt: row.created_at,
        isFromClient: row.sender_type === 'client'
      }));

      // Mark messages as read (for client user)
      await db.query(
        "UPDATE client_portal_chat_messages SET read_at = NOW() WHERE client_id = $1 AND organization_team_id = $2 AND DATE(created_at) = $3 AND sender_type = 'team_member' AND read_at IS NULL",
        [clientId, organizationId, id]
      );

      return res.json(new ServerResponse(true, {
        date: id,
        messages,
        total,
        page: Number(page),
        limit: Number(limit)
      }, "Chat details retrieved successfully"));
    } catch (error) {
      console.error("Error fetching chat details:", error);
      return res.status(500).json(new ServerResponse(false, null, "Failed to retrieve chat details"));
    }
  }

  static async sendMessage(req: AuthenticatedClientRequest, res: IWorkLenzResponse) {
    try {
      const {clientId} = req;
      const {organizationId} = req;
      const {clientEmail} = req;
      const { message, messageType = 'text', fileUrl } = req.body;

      // Validate required fields
      if (!message || message.trim().length === 0) {
        return res.status(400).json(new ServerResponse(false, null, "Message content is required"));
      }

      // Get client user ID
      const clientUserQuery = await db.query(
        "SELECT id FROM client_users WHERE client_id = $1 AND email = $2",
        [clientId, clientEmail]
      );

      if (clientUserQuery.rows.length === 0) {
        return res.status(404).json(new ServerResponse(false, null, "Client user not found"));
      }

      const clientUserId = clientUserQuery.rows[0].id;

      // Insert message
      const insertQuery = `
        INSERT INTO client_portal_chat_messages (
          client_id, organization_team_id, sender_type, sender_id, 
          message, message_type, file_url, created_at
        ) VALUES ($1, $2, $3, $4, $5, $6, $7, NOW())
        RETURNING id, sender_type, sender_id, message, message_type, file_url, created_at
      `;

      const result = await db.query(insertQuery, [
        clientId,
        organizationId,
        'client',
        clientUserId,
        message.trim(),
        messageType,
        fileUrl || null
      ]);

      const newMessage = result.rows[0];

      return res.json(new ServerResponse(true, {
        id: newMessage.id,
        senderType: newMessage.sender_type,
        senderId: newMessage.sender_id,
        message: newMessage.message,
        messageType: newMessage.message_type,
        fileUrl: newMessage.file_url,
        createdAt: newMessage.created_at,
        isFromClient: true
      }, "Message sent successfully"));
    } catch (error) {
      console.error("Error sending message:", error);
      return res.status(500).json(new ServerResponse(false, null, "Failed to send message"));
    }
  }

  static async getMessages(req: AuthenticatedClientRequest, res: IWorkLenzResponse) {
    try {
      const {clientId} = req;
      const {organizationId} = req;
      const { page = 1, limit = 50, since } = req.query;

      // Get recent messages
      let query = `
        SELECT 
          m.id,
          m.sender_type,
          m.sender_id,
          m.message,
          m.message_type,
          m.file_url,
          m.read_at,
          m.created_at,
          CASE 
            WHEN m.sender_type = 'team_member' THEN u.first_name || ' ' || u.last_name
            WHEN m.sender_type = 'client' THEN cu.name
          END as sender_name,
          CASE 
            WHEN m.sender_type = 'team_member' THEN u.avatar_url
            ELSE NULL
          END as sender_avatar
        FROM client_portal_chat_messages m
        LEFT JOIN users u ON m.sender_type = 'team_member' AND m.sender_id = u.id
        LEFT JOIN client_users cu ON m.sender_type = 'client' AND m.sender_id = cu.id
        WHERE m.client_id = $1 AND m.organization_team_id = $2
      `;

      const queryParams = [clientId, organizationId];
      let paramIndex = 3;

      // Add since filter if provided (for real-time updates)
      if (since) {
        query += ` AND m.created_at > $${paramIndex}`;
        queryParams.push(String(since));
        paramIndex++;
      }

      query += ` ORDER BY m.created_at DESC LIMIT $${paramIndex} OFFSET $${paramIndex + 1}`;
      const offset = (Number(page) - 1) * Number(limit);
      queryParams.push(String(Number(limit)), String(offset));

      const result = await db.query(query, queryParams);

      // Get total count
      let countQuery = `
        SELECT COUNT(*) as total
        FROM client_portal_chat_messages
        WHERE client_id = $1 AND organization_team_id = $2
      `;
      const countParams = [clientId, organizationId];
      if (since) {
        countQuery += ` AND created_at > $3`;
        countParams.push(String(since));
      }
      const countResult = await db.query(countQuery, countParams);
      const total = parseInt(countResult.rows[0]?.total || "0");

      const messages = result.rows.map((row: any) => ({
        id: row.id,
        senderType: row.sender_type,
        senderId: row.sender_id,
        senderName: row.sender_name,
        senderAvatar: row.sender_avatar,
        message: row.message,
        messageType: row.message_type,
        fileUrl: row.file_url,
        readAt: row.read_at,
        createdAt: row.created_at,
        isFromClient: row.sender_type === 'client'
      }));

      return res.json(new ServerResponse(true, {
        messages: messages.reverse(), // Reverse to show oldest first
        total,
        page: Number(page),
        limit: Number(limit)
      }, "Messages retrieved successfully"));
    } catch (error) {
      console.error("Error fetching messages:", error);
      return res.status(500).json(new ServerResponse(false, null, "Failed to retrieve messages"));
    }
  }

  // Settings
<<<<<<< HEAD
  static async getSettings(req: IWorkLenzRequest, res: IWorkLenzResponse) {
=======
  static async getSettings(req: IWorkLenzRequest, res: Response) {
>>>>>>> c9bcb2c6
    try {
      const organizationTeamId = req.user?.organization_team_id || req.user?.team_id;
      if (!organizationTeamId) {
        return res.status(400).json(new ServerResponse(false, null, "Organization team ID not found"));
      }

      const q = `
        SELECT id, team_id, organization_team_id, logo_url, primary_color, 
               welcome_message, contact_email, contact_phone, terms_of_service, 
               privacy_policy, created_at, updated_at
        FROM client_portal_settings 
        WHERE organization_team_id = $1
      `;
      
      const result = await db.query(q, [organizationTeamId]);
      const settings = result.rows[0] || {
        organization_team_id: organizationTeamId,
        logo_url: null,
        primary_color: '#3b7ad4',
        welcome_message: null,
        contact_email: null,
        contact_phone: null,
        terms_of_service: null,
        privacy_policy: null
      };

      return res.json(new ServerResponse(true, settings, null));
    } catch (error) {
      log_error(error);
      return res.status(500).json(new ServerResponse(false, null, "Failed to retrieve settings"));
    }
  }

<<<<<<< HEAD
  static async updateSettings(req: IWorkLenzRequest, res: IWorkLenzResponse) {
=======
  static async updateSettings(req: IWorkLenzRequest, res: Response) {
>>>>>>> c9bcb2c6
    try {
      const organizationTeamId = req.user?.organization_team_id || req.user?.team_id;
      const teamId = req.user?.team_id;
      
      if (!organizationTeamId || !teamId) {
        return res.status(400).json(new ServerResponse(false, null, "Team ID not found"));
      }

      const {
        logo_url,
        primary_color,
        welcome_message,
        contact_email,
        contact_phone,
        terms_of_service,
        privacy_policy
      } = req.body;

      // Check if settings exist
      const checkQ = `SELECT id FROM client_portal_settings WHERE organization_team_id = $1`;
      const existingResult = await db.query(checkQ, [organizationTeamId]);

      let result;
      if (existingResult.rows.length > 0) {
        // Update existing settings
        const updateQ = `
          UPDATE client_portal_settings 
          SET logo_url = $1, primary_color = $2, welcome_message = $3, 
              contact_email = $4, contact_phone = $5, terms_of_service = $6, 
              privacy_policy = $7, updated_at = CURRENT_TIMESTAMP
          WHERE organization_team_id = $8
          RETURNING *
        `;
        result = await db.query(updateQ, [
          logo_url, primary_color, welcome_message, contact_email,
          contact_phone, terms_of_service, privacy_policy, organizationTeamId
        ]);
      } else {
        // Create new settings
        const insertQ = `
          INSERT INTO client_portal_settings 
          (team_id, organization_team_id, logo_url, primary_color, welcome_message, 
           contact_email, contact_phone, terms_of_service, privacy_policy)
          VALUES ($1, $2, $3, $4, $5, $6, $7, $8, $9)
          RETURNING *
        `;
        result = await db.query(insertQ, [
          teamId, organizationTeamId, logo_url, primary_color, welcome_message,
          contact_email, contact_phone, terms_of_service, privacy_policy
        ]);
      }

      return res.json(new ServerResponse(true, result.rows[0], "Settings updated successfully"));
    } catch (error) {
      log_error(error);
      return res.status(500).json(new ServerResponse(false, null, "Failed to update settings"));
    }
  }

<<<<<<< HEAD
  static async uploadLogo(req: IWorkLenzRequest, res: IWorkLenzResponse) {
=======
  static async uploadLogo(req: IWorkLenzRequest, res: Response) {
>>>>>>> c9bcb2c6
    try {
      const organizationTeamId = req.user?.organization_team_id || req.user?.team_id;
      if (!organizationTeamId) {
        return res.status(400).json(new ServerResponse(false, null, "Organization team ID not found"));
      }

      const { logoData } = req.body;
      if (!logoData) {
        return res.status(400).json(new ServerResponse(false, null, "Logo data is required"));
      }

      // Extract file type from base64 data
      const mimeMatch = logoData.match(/^data:(image\/[a-z]+);base64,/);
      if (!mimeMatch) {
        return res.status(400).json(new ServerResponse(false, null, "Invalid image format"));
      }

      const mimeType = mimeMatch[1];
      const fileExtension = mimeType.split('/')[1];
      
      // Generate storage key
      const storageKey = getClientPortalLogoKey(organizationTeamId, fileExtension);
      
      // Upload to storage
      const logoUrl = await uploadBase64(logoData, storageKey);
      if (!logoUrl) {
        return res.status(500).json(new ServerResponse(false, null, "Failed to upload logo"));
      }

      // Update database with logo URL
      const teamId = req.user?.team_id;
      const checkQ = `SELECT id FROM client_portal_settings WHERE organization_team_id = $1`;
      const existingResult = await db.query(checkQ, [organizationTeamId]);

      if (existingResult.rows.length > 0) {
        // Update existing settings
        const updateQ = `
          UPDATE client_portal_settings 
          SET logo_url = $1, updated_at = CURRENT_TIMESTAMP
          WHERE organization_team_id = $2
          RETURNING *
        `;
        await db.query(updateQ, [logoUrl, organizationTeamId]);
      } else {
        // Create new settings
        const insertQ = `
          INSERT INTO client_portal_settings 
          (team_id, organization_team_id, logo_url)
          VALUES ($1, $2, $3)
          RETURNING *
        `;
        await db.query(insertQ, [teamId, organizationTeamId, logoUrl]);
      }

      return res.json(new ServerResponse(true, { logo_url: logoUrl }, "Logo uploaded successfully"));
    } catch (error) {
      log_error(error);
      return res.status(500).json(new ServerResponse(false, null, "Failed to upload logo"));
    }
  }

  // Profile
  static async getProfile(req: AuthenticatedClientRequest, res: IWorkLenzResponse) {
    try {
      const {clientId} = req;
      const {clientEmail} = req;

      // Get client and client user details
      const query = `
        SELECT 
          c.id as client_id,
          c.name as client_name,
          c.email as client_email,
          c.company_name,
          c.phone as client_phone,
          c.address as client_address,
          c.contact_person,
          c.status as client_status,
          c.created_at as client_created_at,
          cu.id as user_id,
          cu.name as user_name,
          cu.email as user_email,
          cu.role as user_role,
          cu.status as user_status,
          cu.created_at as user_created_at,
          cu.last_login
        FROM clients c
        LEFT JOIN client_users cu ON c.id = cu.client_id AND cu.email = $2
        WHERE c.id = $1
      `;

      const result = await db.query(query, [clientId, clientEmail]);
      
      if (result.rows.length === 0) {
        return res.status(404).json(new ServerResponse(false, null, "Profile not found"));
      }

      const profileData = result.rows[0];

      // Get client statistics
      const statsQuery = `
        SELECT 
          (SELECT COUNT(*) FROM projects WHERE client_id = $1) as project_count,
          (SELECT COUNT(*) FROM client_portal_requests WHERE client_id = $1) as request_count,
          (SELECT COUNT(*) FROM client_portal_invoices WHERE client_id = $1) as invoice_count,
          (SELECT COUNT(*) FROM client_portal_invoices WHERE client_id = $1 AND status != 'paid') as unpaid_invoice_count
      `;

      const statsResult = await db.query(statsQuery, [clientId]);
      const stats = statsResult.rows[0];

      const profile = {
        client: {
          id: profileData.client_id,
          name: profileData.client_name,
          email: profileData.client_email,
          companyName: profileData.company_name,
          phone: profileData.client_phone,
          address: profileData.client_address,
          contactPerson: profileData.contact_person,
          status: profileData.client_status,
          createdAt: profileData.client_created_at
        },
        user: profileData.user_id ? {
          id: profileData.user_id,
          name: profileData.user_name,
          email: profileData.user_email,
          role: profileData.user_role,
          status: profileData.user_status,
          createdAt: profileData.user_created_at,
          lastLogin: profileData.last_login
        } : null,
        statistics: {
          projectCount: parseInt(stats.project_count || "0"),
          requestCount: parseInt(stats.request_count || "0"),
          invoiceCount: parseInt(stats.invoice_count || "0"),
          unpaidInvoiceCount: parseInt(stats.unpaid_invoice_count || "0")
        }
      };

      return res.json(new ServerResponse(true, profile, "Profile retrieved successfully"));
    } catch (error) {
      console.error("Error fetching profile:", error);
      return res.status(500).json(new ServerResponse(false, null, "Failed to retrieve profile"));
    }
  }

  static async updateProfile(req: AuthenticatedClientRequest, res: IWorkLenzResponse) {
    try {
      const {clientId} = req;
      const {clientEmail} = req;
      const { 
        clientName, 
        clientPhone, 
        clientAddress, 
        contactPerson,
        userName, 
        currentPassword, 
        newPassword 
      } = req.body;

      // Validate at least one field is provided
      if (!clientName && !clientPhone && !clientAddress && !contactPerson && !userName && !newPassword) {
        return res.status(400).json(new ServerResponse(false, null, "No valid fields to update"));
      }

      const updates = [];
      const clientUpdates = [];
      const userUpdates = [];

      // Update client information
      if (clientName || clientPhone || clientAddress || contactPerson) {
        const clientUpdateFields = [];
        const clientUpdateValues = [];
        let clientParamIndex = 1;

        if (clientName) {
          clientUpdateFields.push(`name = $${clientParamIndex}`);
          clientUpdateValues.push(clientName);
          clientParamIndex++;
        }

        if (clientPhone) {
          clientUpdateFields.push(`phone = $${clientParamIndex}`);
          clientUpdateValues.push(clientPhone);
          clientParamIndex++;
        }

        if (clientAddress) {
          clientUpdateFields.push(`address = $${clientParamIndex}`);
          clientUpdateValues.push(clientAddress);
          clientParamIndex++;
        }

        if (contactPerson) {
          clientUpdateFields.push(`contact_person = $${clientParamIndex}`);
          clientUpdateValues.push(contactPerson);
          clientParamIndex++;
        }

        if (clientUpdateFields.length > 0) {
          clientUpdateFields.push(`updated_at = NOW()`);
          clientUpdateValues.push(clientId);

          const clientUpdateQuery = `
            UPDATE clients 
            SET ${clientUpdateFields.join(", ")}
            WHERE id = $${clientParamIndex}
            RETURNING name, phone, address, contact_person, updated_at
          `;

          const clientResult = await db.query(clientUpdateQuery, clientUpdateValues);
          if (clientResult.rows.length > 0) {
            updates.push('client');
            clientUpdates.push(clientResult.rows[0]);
          }
        }
      }

      // Update client user information
      if (userName || newPassword) {
        // Get current client user
        const currentUserQuery = await db.query(
          "SELECT * FROM client_users WHERE client_id = $1 AND email = $2",
          [clientId, clientEmail]
        );

        if (currentUserQuery.rows.length === 0) {
          return res.status(404).json(new ServerResponse(false, null, "Client user not found"));
        }

        const currentUser = currentUserQuery.rows[0];
        const userUpdateFields = [];
        const userUpdateValues = [];
        let userParamIndex = 1;

        if (userName) {
          userUpdateFields.push(`name = $${userParamIndex}`);
          userUpdateValues.push(userName);
          userParamIndex++;
        }

        // Handle password update
        if (newPassword) {
          if (!currentPassword) {
            return res.status(400).json(new ServerResponse(false, null, "Current password is required to set new password"));
          }

          // Verify current password
          const crypto = require("crypto");
          const currentPasswordHash = crypto.createHash("sha256").update(currentPassword).digest("hex");
          
          if (currentPasswordHash !== currentUser.password_hash) {
            return res.status(400).json(new ServerResponse(false, null, "Current password is incorrect"));
          }

          // Hash new password
          const newPasswordHash = crypto.createHash("sha256").update(newPassword).digest("hex");
          userUpdateFields.push(`password_hash = $${userParamIndex}`);
          userUpdateValues.push(newPasswordHash);
          userParamIndex++;
        }

        if (userUpdateFields.length > 0) {
          userUpdateFields.push(`updated_at = NOW()`);
          userUpdateValues.push(currentUser.id);

          const userUpdateQuery = `
            UPDATE client_users 
            SET ${userUpdateFields.join(", ")}
            WHERE id = $${userParamIndex}
            RETURNING id, name, email, role, updated_at
          `;

          const userResult = await db.query(userUpdateQuery, userUpdateValues);
          if (userResult.rows.length > 0) {
            updates.push('user');
            userUpdates.push(userResult.rows[0]);
          }
        }
      }

      if (updates.length === 0) {
        return res.status(400).json(new ServerResponse(false, null, "No updates were made"));
      }

      return res.json(new ServerResponse(true, {
        updatedSections: updates,
        client: clientUpdates.length > 0 ? clientUpdates[0] : null,
        user: userUpdates.length > 0 ? {
          id: userUpdates[0].id,
          name: userUpdates[0].name,
          email: userUpdates[0].email,
          role: userUpdates[0].role,
          updatedAt: userUpdates[0].updated_at
        } : null
      }, "Profile updated successfully"));
    } catch (error) {
      console.error("Error updating profile:", error);
      return res.status(500).json(new ServerResponse(false, null, "Failed to update profile"));
    }
  }

  // Notifications
  static async getNotifications(req: AuthenticatedClientRequest, res: IWorkLenzResponse) {
    try {
      const {clientId} = req;
      const {organizationId} = req;
      const { page = 1, limit = 20, unread_only = false } = req.query;

      // Since there's no dedicated notifications table, we'll aggregate activities that would be notifications
      const notifications = [];

      // Get request status updates
      const requestNotificationsQuery = `
        SELECT 
          'request_update' as type,
          r.id as reference_id,
          r.req_no as reference_number,
          r.status,
          r.updated_at as created_at,
          s.name as service_name,
          'Request ' || r.req_no || ' status changed to ' || r.status as message,
          false as is_read
        FROM client_portal_requests r
        JOIN client_portal_services s ON r.service_id = s.id
        WHERE r.client_id = $1 AND r.organization_team_id = $2
        AND r.updated_at >= NOW() - INTERVAL '30 days'
        ORDER BY r.updated_at DESC
        LIMIT $3
      `;

      const requestResult = await db.query(requestNotificationsQuery, [
        clientId, 
        organizationId, 
        Number(limit)
      ]);

      notifications.push(...requestResult.rows.map((row: any) => ({
        id: `request_${row.reference_id}`,
        type: row.type,
        referenceId: row.reference_id,
        referenceNumber: row.reference_number,
        title: `Request Update`,
        message: row.message,
        isRead: row.is_read,
        createdAt: row.created_at,
        metadata: {
          serviceName: row.service_name,
          status: row.status
        }
      })));

      // Get new invoice notifications
      const invoiceNotificationsQuery = `
        SELECT 
          'new_invoice' as type,
          i.id as reference_id,
          i.invoice_no as reference_number,
          i.amount,
          i.currency,
          i.due_date,
          i.created_at,
          'New invoice ' || i.invoice_no || ' for ' || i.currency || ' ' || i.amount as message,
          false as is_read
        FROM client_portal_invoices i
        WHERE i.client_id = $1 AND i.organization_team_id = $2
        AND i.created_at >= NOW() - INTERVAL '30 days'
        ORDER BY i.created_at DESC
        LIMIT $3
      `;

      const invoiceResult = await db.query(invoiceNotificationsQuery, [
        clientId, 
        organizationId, 
        Number(limit)
      ]);

      notifications.push(...invoiceResult.rows.map((row: any) => ({
        id: `invoice_${row.reference_id}`,
        type: row.type,
        referenceId: row.reference_id,
        referenceNumber: row.reference_number,
        title: `New Invoice`,
        message: row.message,
        isRead: row.is_read,
        createdAt: row.created_at,
        metadata: {
          amount: parseFloat(row.amount || "0"),
          currency: row.currency,
          dueDate: row.due_date
        }
      })));

      // Get new chat messages as notifications
      const chatNotificationsQuery = `
        SELECT 
          'new_message' as type,
          m.id as reference_id,
          DATE(m.created_at)::text as reference_number,
          m.message,
          m.created_at,
          u.first_name || ' ' || u.last_name as sender_name,
          'New message from ' || u.first_name || ' ' || u.last_name as notification_message,
          CASE WHEN m.read_at IS NULL THEN false ELSE true END as is_read
        FROM client_portal_chat_messages m
        LEFT JOIN users u ON m.sender_type = 'team_member' AND m.sender_id = u.id
        WHERE m.client_id = $1 AND m.organization_team_id = $2
        AND m.sender_type = 'team_member'
        AND m.created_at >= NOW() - INTERVAL '7 days'
        ORDER BY m.created_at DESC
        LIMIT $3
      `;

      const chatResult = await db.query(chatNotificationsQuery, [
        clientId, 
        organizationId, 
        Math.floor(Number(limit) / 2) // Limit chat notifications
      ]);

      notifications.push(...chatResult.rows.map((row: any) => ({
        id: `message_${row.reference_id}`,
        type: row.type,
        referenceId: row.reference_id,
        referenceNumber: row.reference_number,
        title: `New Message`,
        message: row.notification_message,
        isRead: row.is_read,
        createdAt: row.created_at,
        metadata: {
          senderName: row.sender_name,
          messagePreview: row.message.substring(0, 100)
        }
      })));

      // Sort all notifications by creation date
      notifications.sort((a, b) => new Date(b.createdAt).getTime() - new Date(a.createdAt).getTime());

      // Filter unread only if requested
      const filteredNotifications = String(unread_only) === 'true'
        ? notifications.filter(n => !n.isRead) 
        : notifications;

      // Paginate
      const offset = (Number(page) - 1) * Number(limit);
      const paginatedNotifications = filteredNotifications.slice(offset, offset + Number(limit));

      return res.json(new ServerResponse(true, {
        notifications: paginatedNotifications,
        total: filteredNotifications.length,
        unreadCount: notifications.filter(n => !n.isRead).length,
        page: Number(page),
        limit: Number(limit)
      }, "Notifications retrieved successfully"));
    } catch (error) {
      console.error("Error fetching notifications:", error);
      return res.status(500).json(new ServerResponse(false, null, "Failed to retrieve notifications"));
    }
  }

  static async markNotificationRead(req: AuthenticatedClientRequest, res: IWorkLenzResponse) {
    try {
      const { id } = req.params;
      const {clientId} = req;
      const {organizationId} = req;

      // Parse notification ID to determine type and reference
      const [type, referenceId] = id.split('_');

      if (!type || !referenceId) {
        return res.status(400).json(new ServerResponse(false, null, "Invalid notification ID"));
      }

      let updateResult;

      switch (type) {
        case 'message':
          // Mark chat message as read
          updateResult = await db.query(
            "UPDATE client_portal_chat_messages SET read_at = NOW() WHERE id = $1 AND client_id = $2 AND organization_team_id = $3 AND sender_type = 'team_member'",
            [referenceId, clientId, organizationId]
          );
          break;

        case 'request':
        case 'invoice':
          // For request and invoice notifications, we'll simulate marking as read
          // In a full implementation, you'd have a separate notifications table
          updateResult = { rowCount: 1 }; // Simulate successful update
          break;

        default:
          return res.status(400).json(new ServerResponse(false, null, "Unknown notification type"));
      }

      if (updateResult.rowCount === 0) {
        return res.status(404).json(new ServerResponse(false, null, "Notification not found or already read"));
      }

      return res.json(new ServerResponse(true, {
        id,
        type,
        referenceId,
        markedAt: new Date()
      }, "Notification marked as read"));
    } catch (error) {
      console.error("Error marking notification as read:", error);
      return res.status(500).json(new ServerResponse(false, null, "Failed to mark notification as read"));
    }
  }

  static async markAllNotificationsRead(req: AuthenticatedClientRequest, res: IWorkLenzResponse) {
    try {
      const {clientId} = req;
      const {organizationId} = req;

      // Mark all unread chat messages as read
      const chatUpdateResult = await db.query(
        "UPDATE client_portal_chat_messages SET read_at = NOW() WHERE client_id = $1 AND organization_team_id = $2 AND sender_type = 'team_member' AND read_at IS NULL",
        [clientId, organizationId]
      );

      // In a full implementation with a notifications table, you would also update:
      // - Request notifications
      // - Invoice notifications
      // - Other notification types
      
      const markedCount = chatUpdateResult.rowCount || 0;

      return res.json(new ServerResponse(true, {
        markedCount,
        markedAt: new Date(),
        types: ['chat_messages']
      }, "All notifications marked as read"));
    } catch (error) {
      console.error("Error marking all notifications as read:", error);
      return res.status(500).json(new ServerResponse(false, null, "Failed to mark notifications as read"));
    }
  }

  // File upload
  static async uploadFile(req: AuthenticatedClientRequest, res: IWorkLenzResponse) {
    try {
      const {clientId} = req;
      const {organizationId} = req;
      const { fileData, fileName, fileType, purpose = 'general' } = req.body;

      // Validate required fields
      if (!fileData || !fileName) {
        return res.status(400).json(new ServerResponse(false, null, "File data and filename are required"));
      }

      // Validate file size (assuming base64 data)
      const fileSizeBytes = Math.floor((fileData.length * 3) / 4);
      const maxSizeBytes = 10 * 1024 * 1024; // 10MB limit
      
      if (fileSizeBytes > maxSizeBytes) {
        return res.status(400).json(new ServerResponse(false, null, "File size exceeds 10MB limit"));
      }

      // Validate file type
      const allowedTypes = [
        'image/jpeg', 'image/png', 'image/gif', 'image/webp',
        'application/pdf', 'application/msword', 
        'application/vnd.openxmlformats-officedocument.wordprocessingml.document',
        'application/vnd.ms-excel',
        'application/vnd.openxmlformats-officedocument.spreadsheetml.sheet',
        'text/plain', 'text/csv'
      ];

      if (fileType && !allowedTypes.includes(fileType)) {
        return res.status(400).json(new ServerResponse(false, null, "File type not allowed"));
      }

      // Extract file extension
      const fileExtension = fileName.substring(fileName.lastIndexOf('.'));
      
      // Generate unique filename
      const uniqueFileName = `client_${clientId}_${Date.now()}_${Math.random().toString(36).substr(2, 9)}${fileExtension}`;
      
      // Generate storage key based on purpose
      let storageKey;
      switch (purpose) {
        case 'avatar':
          storageKey = `client-portal/avatars/${organizationId}/${uniqueFileName}`;
          break;
        case 'document':
          storageKey = `client-portal/documents/${organizationId}/${clientId}/${uniqueFileName}`;
          break;
        case 'chat':
          storageKey = `client-portal/chat-files/${organizationId}/${clientId}/${uniqueFileName}`;
          break;
        default:
          storageKey = `client-portal/files/${organizationId}/${clientId}/${uniqueFileName}`;
      }

      try {
        // Upload to storage using existing uploadBase64 function
        const fileUrl = await uploadBase64(fileData, storageKey);
        
        if (!fileUrl) {
          return res.status(500).json(new ServerResponse(false, null, "Failed to upload file to storage"));
        }

        // Log file upload for audit purposes
        console.log(`File uploaded by client ${clientId}:`, {
          fileName,
          fileType,
          purpose,
          storageKey,
          fileSizeBytes
        });

        return res.json(new ServerResponse(true, {
          url: fileUrl,
          filename: uniqueFileName,
          originalName: fileName,
          fileType,
          purpose,
          size: fileSizeBytes,
          uploadedAt: new Date()
        }, "File uploaded successfully"));
      } catch (uploadError) {
        console.error("Error uploading file to storage:", uploadError);
        return res.status(500).json(new ServerResponse(false, null, "Failed to upload file to storage"));
      }
    } catch (error) {
      console.error("Error uploading file:", error);
      return res.status(500).json(new ServerResponse(false, null, "Failed to upload file"));
    }
  }

  // Client Management Methods
  static async getClients(req: AuthenticatedClientRequest, res: IWorkLenzResponse) {
    try {
      const { page = 1, limit = 10, search, status, sortBy, sortOrder } = req.query;
      
      // Build query with pagination and filtering
      let query = `
        SELECT 
          c.id,
          c.name,
          c.email,
          c.company_name,
          c.phone,
          c.address,
          c.contact_person,
          c.status,
          c.team_id,
          c.created_at,
          c.updated_at,
          COUNT(DISTINCT p.id) as assigned_projects_count
        FROM clients c
        LEFT JOIN projects p ON c.id = p.client_id
      `;

      const whereConditions = [];
      const queryParams = [];

      // Add team filter (clients belong to a specific team)
      const teamId = (req.user as any)?.team_id;
      if (teamId) {
        whereConditions.push(`c.team_id = $${queryParams.length + 1}`);
        queryParams.push(teamId);
      }

      // Add search filter
      if (search) {
        whereConditions.push(`(c.name ILIKE $${queryParams.length + 1} OR c.email ILIKE $${queryParams.length + 1} OR c.company_name ILIKE $${queryParams.length + 1})`);
        queryParams.push(`%${search}%`);
      }

      // Add status filter
      if (status) {
        whereConditions.push(`c.status = $${queryParams.length + 1}`);
        queryParams.push(String(status));
      }

      if (whereConditions.length > 0) {
        query += ` WHERE ${whereConditions.join(" AND ")}`;
      }

      query += ` GROUP BY c.id, c.name, c.email, c.company_name, c.phone, c.address, c.contact_person, c.status, c.team_id, c.created_at, c.updated_at`;

      // Add sorting
      const sortField = String(sortBy || "name");
      const sortDirection = sortOrder === "desc" ? "DESC" : "ASC";
      // Validate sort field to prevent SQL injection and ensure it's a valid column
      const validSortFields = ["id", "name", "created_at", "updated_at"];
      const safeSortField = validSortFields.includes(sortField) ? sortField : "name";
      query += ` ORDER BY c.${safeSortField} ${sortDirection}`;

      // Get total count
      const countQuery = `
        SELECT COUNT(DISTINCT c.id) as total
        FROM clients c
        ${whereConditions.length > 0 ? `WHERE ${whereConditions.join(" AND ")}` : ""}
      `;

      const countResult = await db.query(countQuery, queryParams);
      const total = parseInt(countResult.rows[0]?.total || "0");

      // Add pagination
      const offset = (Number(page) - 1) * Number(limit);
      query += ` LIMIT $${queryParams.length + 1} OFFSET $${queryParams.length + 2}`;
      queryParams.push(Number(limit), offset);

      const result = await db.query(query, queryParams);
      const clients = result.rows.map((row: any) => ({
        id: row.id,
        name: row.name,
        email: row.email,
        company_name: row.company_name,
        phone: row.phone,
        address: row.address,
        contact_person: row.contact_person,
        status: row.status || "active",
        created_at: row.created_at,
        updated_at: row.updated_at,
        assigned_projects_count: parseInt(row.assigned_projects_count || "0"),
        projects: [],
        team_members: []
      }));



      return res.json(new ServerResponse(true, { 
        clients, 
        total, 
        page: Number(page), 
        limit: Number(limit) 
      }, null));
    } catch (error) {
      console.error("Error fetching clients:", error);
      return res.status(500).json(new ServerResponse(false, null, "Failed to retrieve clients"));
    }
  }

  static async createClient(req: AuthenticatedClientRequest, res: IWorkLenzResponse) {
    try {
      const clientData = req.body;
      const teamId = (req.user as any)?.team_id;

      // Validate required fields
      if (!clientData.name) {
        return res.status(400).json(new ServerResponse(false, null, "Client name is required"));
      }

      // Insert new client
      const query = `
        INSERT INTO clients (
          name, 
          email, 
          company_name, 
          phone, 
          address, 
          contact_person, 
          status, 
          team_id
        ) VALUES ($1, $2, $3, $4, $5, $6, $7, $8)
        RETURNING id, name, email, company_name, phone, address, contact_person, status, created_at, updated_at
      `;

      const values = [
        clientData.name,
        clientData.email || null,
        clientData.company_name || null,
        clientData.phone || null,
        clientData.address || null,
        clientData.contact_person || null,
        clientData.status || "pending",
        teamId
      ];

      const result = await db.query(query, values);
      const newClient = result.rows[0];

      // Send invitation email if email is provided
      if (newClient.email) {
        try {
          const userId = (req.user as any)?.id;
          await ClientPortalController.sendClientInvitationEmail(newClient, teamId, userId);
        } catch (emailError) {
          console.error("Error sending client invitation email:", emailError);
          // Continue with client creation even if email fails
        }
      }

      return res.json(new ServerResponse(true, {
        id: newClient.id,
        name: newClient.name,
        email: newClient.email,
        company_name: newClient.company_name,
        phone: newClient.phone,
        address: newClient.address,
        contact_person: newClient.contact_person,
        status: newClient.status,
        created_at: newClient.created_at,
        updated_at: newClient.updated_at,
        assigned_projects_count: 0,
        team_members: []
      }, "Client created successfully"));
    } catch (error) {
      console.error("Error creating client:", error);
      return res.status(500).json(new ServerResponse(false, null, "Failed to create client"));
    }
  }

  static async generateClientInvitationLink(req: IWorkLenzRequest, res: IWorkLenzResponse) {
    try {
      const { clientId } = req.body;
      const userId = req.user?.id;
      const teamId = req.user?.team_id;

      if (!userId || !teamId) {
        return res.status(401).json(new ServerResponse(false, null, "Authentication required"));
      }

      if (!clientId) {
        return res.status(400).json(new ServerResponse(false, null, "Client ID is required"));
      }

      // Handle organization-level invite
      if (clientId === 'organization') {
        return ClientPortalController.generateOrganizationInvitationLink(req, res);
      }

      // Get client information
      const clientQuery = `
        SELECT c.id, c.name, c.email, c.company_name, c.phone
        FROM clients c
        WHERE c.id = $1 AND c.team_id = $2
      `;
      const clientResult = await db.query(clientQuery, [clientId, teamId]);

      if (!clientResult.rows.length) {
        return res.status(404).json(new ServerResponse(false, null, "Client not found"));
      }

      const client = clientResult.rows[0];

      // Check if this email already exists as a Worklenz user
      const existingUserQuery = `
        SELECT u.id, u.email, u.name 
        FROM users u 
        WHERE LOWER(u.email) = LOWER($1)
      `;
      const existingUserResult = await db.query(existingUserQuery, [client.email]);

      if (existingUserResult.rows.length > 0) {
        // User already exists in Worklenz - they should use existing login
        const existingUser = existingUserResult.rows[0];
        
        // Check if we need to link this user to the client portal
        const linkCheckQuery = `
          SELECT id FROM client_users 
          WHERE user_id = $1 AND client_id = $2
        `;
        const linkResult = await db.query(linkCheckQuery, [existingUser.id, client.id]);
        
        if (linkResult.rows.length === 0) {
          // Create the link between existing user and client portal
          const linkUserQuery = `
            INSERT INTO client_users (user_id, client_id, email, name, role, created_at)
            VALUES ($1, $2, $3, $4, 'member', NOW())
            ON CONFLICT (user_id, client_id) DO NOTHING
          `;
          await db.query(linkUserQuery, [existingUser.id, client.id, client.email, client.name]);
          
          // Update client status to active since user already exists
          const updateClientQuery = `
            UPDATE clients SET status = 'active', updated_at = NOW()
            WHERE id = $1 AND team_id = $2
          `;
          await db.query(updateClientQuery, [client.id, teamId]);
        }
        
        // Instead of generating invite token, return a different response
        return res.json(new ServerResponse(true, {
          isExistingUser: true,
          message: "This client is already a Worklenz user. They can access the client portal using their existing login credentials. Access has been automatically granted.",
          clientName: client.name,
          clientEmail: client.email,
          existingUser: existingUser,
          portalUrl: `${getClientPortalBaseUrl()}/login`
        }, "Client is existing Worklenz user - access granted"));
      }

      // Generate secure token for invitation for new users
      const expiresAt = Date.now() + (7 * 24 * 60 * 60 * 1000); // 7 days from now
      const inviteToken = TokenService.generateInviteToken({
        clientId: client.id,
        email: client.email,
        name: client.name,
        role: "member",
        invitedBy: userId,
        expiresAt,
        type: "invite"
      });

      // Create invitation record in database
      await TokenService.createInvitation({
        clientId: client.id,
        email: client.email,
        name: client.name,
        role: "member",
        invitedBy: userId,
        token: inviteToken
      });

      // Generate client portal link with secure token
      const portalLink = `${getClientPortalBaseUrl()}/invite?token=${inviteToken}`;

      return res.json(new ServerResponse(true, {
        invitationLink: portalLink,
        token: inviteToken,
        expiresAt: new Date(expiresAt).toISOString(),
        clientName: client.name,
        clientEmail: client.email
      }, "Invitation link generated successfully"));
    } catch (error) {
      console.error("Error generating client invitation link:", error);
      return res.status(500).json(new ServerResponse(false, null, "Failed to generate invitation link"));
    }
  }

  static async generateOrganizationInvitationLink(req: IWorkLenzRequest, res: IWorkLenzResponse) {
    try {
      const userId = req.user?.id;
      const teamId = req.user?.team_id;

      if (!userId || !teamId) {
        return res.status(401).json(new ServerResponse(false, null, "Authentication required"));
      }

      // Get team information
      const teamQuery = `SELECT name FROM teams WHERE id = $1`;
      const teamResult = await db.query(teamQuery, [teamId]);
      const teamName = teamResult.rows[0]?.name || "Worklenz Team";

      // Generate secure token for organization invitation
      const expiresAt = Date.now() + (7 * 24 * 60 * 60 * 1000); // 7 days from now
      const inviteToken = TokenService.generateOrganizationInviteToken({
        teamId: teamId,
        type: "organization_invite",
        invitedBy: userId,
        expiresAt,
        organizationName: teamName
      });

      // Create or update organization invitation record in database
      const upsertQuery = `
        INSERT INTO organization_invitations (team_id, token, invited_by, expires_at, created_at, updated_at)
        VALUES ($1, $2, $3, $4, NOW(), NOW())
        ON CONFLICT (team_id) 
        DO UPDATE SET 
          token = EXCLUDED.token,
          invited_by = EXCLUDED.invited_by,
          expires_at = EXCLUDED.expires_at,
          updated_at = NOW()
        RETURNING id
      `;
      
      await db.query(upsertQuery, [teamId, inviteToken, userId, new Date(expiresAt)]);

      // Generate organization portal link with secure token
      const portalLink = `${process.env.CLIENT_PORTAL_HOSTNAME ? `http://${process.env.CLIENT_PORTAL_HOSTNAME}` : "http://localhost:5174"}/organization-invite?token=${inviteToken}`;

      return res.json(new ServerResponse(true, {
        invitationLink: portalLink,
        token: inviteToken,
        expiresAt: new Date(expiresAt).toISOString(),
        organizationName: teamName
      }, "Organization invitation link generated successfully"));
    } catch (error) {
      console.error("Error generating organization invitation link:", error);
      return res.status(500).json(new ServerResponse(false, null, "Failed to generate organization invitation link"));
    }
  }

  static async sendClientInvitationEmail(client: any, teamId: string, invitedBy: string) {
    try {
      // Get team information
      const teamQuery = `SELECT name FROM teams WHERE id = $1`;
      const teamResult = await db.query(teamQuery, [teamId]);
      const teamName = teamResult.rows[0]?.name || "Worklenz Team";

      // Generate secure token for invitation
      const expiresAt = Date.now() + (7 * 24 * 60 * 60 * 1000); // 7 days from now
      const inviteToken = TokenService.generateInviteToken({
        clientId: client.id,
        email: client.email,
        name: client.name,
        role: "member",
        invitedBy,
        expiresAt,
        type: "invite"
      });

      // Create invitation record in database
      await TokenService.createInvitation({
        clientId: client.id,
        email: client.email,
        name: client.name,
        role: "member",
        invitedBy,
        token: inviteToken
      });

      // Get the email template
      const template = FileConstants.getEmailTemplate(IEmailTemplateType.ClientInvitation) as string;
      if (!template) {
        throw new Error("Client invitation email template not found");
      }

      // Generate client portal link with secure token
      const portalLink = `${getClientPortalBaseUrl()}/invite?token=${inviteToken}`;

      // Replace template variables
      const emailContent = template
        .replace(/\[VAR_CLIENT_NAME\]/g, client.name || "Client")
        .replace(/\[VAR_CLIENT_EMAIL\]/g, client.email || "")
        .replace(/\[VAR_COMPANY_NAME\]/g, client.company_name || "N/A")
        .replace(/\[VAR_CLIENT_PHONE\]/g, client.phone || "N/A")
        .replace(/\[VAR_TEAM_NAME\]/g, teamName)
        .replace(/\[VAR_PORTAL_LINK\]/g, portalLink);

      // Send the email
      await sendEmail({
        to: [client.email],
        subject: `Welcome to your Client Portal - ${teamName}`,
        html: emailContent
      });

      console.log(`Client invitation email sent to ${client.email}`);
    } catch (error) {
      console.error("Error sending client invitation email:", error);
      throw error;
    }
  }

  static async getClientById(req: AuthenticatedClientRequest, res: IWorkLenzResponse) {
    try {
      const { id } = req.params;
      const teamId = (req.user as any)?.team_id;

      // Get client details with team validation
      const query = `
        SELECT 
          c.id,
          c.name,
          c.email,
          c.company_name,
          c.phone,
          c.address,
          c.contact_person,
          c.status,
          c.team_id,
          c.created_at,
          c.updated_at,
          COUNT(DISTINCT p.id) as assigned_projects_count
        FROM clients c
        LEFT JOIN projects p ON c.id = p.client_id
        WHERE c.id = $1 AND c.team_id = $2
        GROUP BY c.id, c.name, c.email, c.company_name, c.phone, c.address, c.contact_person, c.status, c.team_id, c.created_at, c.updated_at
      `;

      const result = await db.query(query, [id, teamId]);
      
      if (result.rows.length === 0) {
        return res.status(404).json(new ServerResponse(false, null, "Client not found"));
      }

      const client = result.rows[0];
      const clientData = {
        id: client.id,
        name: client.name,
        email: client.email,
        company_name: client.company_name,
        phone: client.phone,
        address: client.address,
        contact_person: client.contact_person,
        status: client.status || "active",
        created_at: client.created_at,
        updated_at: client.updated_at,
        assigned_projects_count: parseInt(client.assigned_projects_count || "0"),
        team_members: []
      };

      return res.json(new ServerResponse(true, clientData, "Client details retrieved successfully"));
    } catch (error) {
      console.error("Error fetching client by ID:", error);
      return res.status(500).json(new ServerResponse(false, null, "Failed to retrieve client details"));
    }
  }

  static async getClientDetails(req: AuthenticatedClientRequest, res: IWorkLenzResponse) {
    try {
      const { id } = req.params;
      const teamId = (req.user as any)?.team_id;

      // Verify client exists and belongs to team
      const clientCheck = await db.query(
        "SELECT id FROM clients WHERE id = $1 AND team_id = $2",
        [id, teamId]
      );

      if (clientCheck.rows.length === 0) {
        return res.status(404).json(new ServerResponse(false, null, "Client not found"));
      }

      // Get comprehensive client details
      const clientQuery = `
        SELECT 
          c.id,
          c.name,
          c.email,
          c.company_name,
          c.phone,
          c.address,
          c.contact_person,
          c.status,
          c.team_id,
          c.created_at,
          c.updated_at,
          COUNT(DISTINCT p.id) as assigned_projects_count
        FROM clients c
        LEFT JOIN projects p ON c.id = p.client_id
        WHERE c.id = $1 AND c.team_id = $2
        GROUP BY c.id, c.name, c.email, c.company_name, c.phone, c.address, c.contact_person, c.status, c.team_id, c.created_at, c.updated_at
      `;

      const clientResult = await db.query(clientQuery, [id, teamId]);
      const client = clientResult.rows[0];

      // Get client statistics
      const projectStatsQuery = `
        SELECT 
          COUNT(*) as total_projects,
          COUNT(CASE WHEN sps.name = 'Active' THEN 1 END) as active_projects,
          COUNT(CASE WHEN sps.name = 'Completed' THEN 1 END) as completed_projects
        FROM projects p
        LEFT JOIN sys_project_statuses sps ON p.status_id = sps.id
        WHERE p.client_id = $1
      `;

      const projectStatsResult = await db.query(projectStatsQuery, [id]);
      const projectStats = projectStatsResult.rows[0];

      // Get client projects with basic info
      const projectsQuery = `
        SELECT 
          p.id,
          p.name,
          p.notes as description,
          p.status_id,
          sps.name as status,
          sps.color_code as status_color,
          p.created_at,
          p.updated_at,
          COUNT(t.id) as total_tasks,
          COUNT(CASE WHEN ts.category_id IN (SELECT id FROM sys_task_status_categories WHERE is_done = true) THEN 1 END) as completed_tasks
        FROM projects p
        LEFT JOIN sys_project_statuses sps ON p.status_id = sps.id
        LEFT JOIN tasks t ON p.id = t.project_id
        LEFT JOIN task_statuses ts ON t.status_id = ts.id
        WHERE p.client_id = $1
        GROUP BY p.id, p.name, p.notes, p.status_id, sps.name, sps.color_code, p.created_at, p.updated_at
        ORDER BY p.created_at DESC
        LIMIT 10
      `;

      const projectsResult = await db.query(projectsQuery, [id]);
      const projects = projectsResult.rows.map((row: any) => ({
        id: row.id,
        name: row.name,
        description: row.description,
        status: row.status,
        status_color: row.status_color,
        created_at: row.created_at,
        updated_at: row.updated_at,
        totalTasks: parseInt(row.total_tasks || "0"),
        completedTasks: parseInt(row.completed_tasks || "0")
      }));

      // Prepare comprehensive client details response
      const clientDetails = {
        id: client.id,
        name: client.name,
        email: client.email,
        company_name: client.company_name,
        phone: client.phone,
        address: client.address,
        contact_person: client.contact_person,
        status: client.status || "active",
        created_at: client.created_at,
        updated_at: client.updated_at,
        assigned_projects_count: parseInt(client.assigned_projects_count || "0"),
        // Statistics
        stats: {
          totalProjects: parseInt(projectStats.total_projects || "0"),
          activeProjects: parseInt(projectStats.active_projects || "0"),
          completedProjects: parseInt(projectStats.completed_projects || "0"),
          totalTeamMembers: 0, // Placeholder - team members not implemented yet
          activeTeamMembers: 0, // Placeholder
          totalRequests: 0, // Placeholder - requests not implemented yet
          pendingRequests: 0, // Placeholder
          totalInvoices: 0, // Placeholder - invoices not implemented yet
          unpaidInvoices: 0 // Placeholder
        },
        // Projects
        projects,
        // Team members (placeholder)
        team_members: []
      };

      return res.json(new ServerResponse(true, clientDetails, "Client details retrieved successfully"));
    } catch (error) {
      console.error("Error fetching comprehensive client details:", error);
      return res.status(500).json(new ServerResponse(false, null, "Failed to retrieve client details"));
    }
  }

  static async updateClient(req: AuthenticatedClientRequest, res: IWorkLenzResponse) {
    try {
      const { id } = req.params;
      const updateData = req.body;
      const teamId = (req.user as any)?.team_id;

      // Verify client exists and belongs to team
      const clientCheck = await db.query(
        "SELECT id FROM clients WHERE id = $1 AND team_id = $2",
        [id, teamId]
      );

      if (clientCheck.rows.length === 0) {
        return res.status(404).json(new ServerResponse(false, null, "Client not found"));
      }

      // Update client data
      const updateFields: string[] = [];
      const updateValues: any[] = [];
      let paramIndex = 1;

      // Allow updating all available fields
      if (updateData.name) {
        updateFields.push(`name = $${paramIndex}`);
        updateValues.push(updateData.name);
        paramIndex++;
      }

      if (updateData.email) {
        updateFields.push(`email = $${paramIndex}`);
        updateValues.push(updateData.email);
        paramIndex++;
      }

      if (updateData.company_name) {
        updateFields.push(`company_name = $${paramIndex}`);
        updateValues.push(updateData.company_name);
        paramIndex++;
      }

      if (updateData.phone) {
        updateFields.push(`phone = $${paramIndex}`);
        updateValues.push(updateData.phone);
        paramIndex++;
      }

      if (updateData.address) {
        updateFields.push(`address = $${paramIndex}`);
        updateValues.push(updateData.address);
        paramIndex++;
      }

      if (updateData.status) {
        updateFields.push(`status = $${paramIndex}`);
        updateValues.push(updateData.status);
        paramIndex++;
      }

      if (updateFields.length === 0) {
        return res.status(400).json(new ServerResponse(false, null, "No valid fields to update"));
      }

      updateFields.push(`updated_at = NOW()`);
      updateValues.push(id, teamId);

      const query = `
        UPDATE clients 
        SET ${updateFields.join(", ")}
        WHERE id = $${paramIndex} AND team_id = $${paramIndex + 1}
        RETURNING id, name, email, company_name, phone, address, status, created_at, updated_at
      `;

      const result = await db.query(query, updateValues);
      
      if (result.rows.length === 0) {
        return res.status(404).json(new ServerResponse(false, null, "Client not found"));
      }

      const updatedClient = result.rows[0];

      return res.json(new ServerResponse(true, {
        id: updatedClient.id,
        name: updatedClient.name,
        email: updatedClient.email,
        company_name: updatedClient.company_name,
        phone: updatedClient.phone,
        address: updatedClient.address,
        status: updatedClient.status || "active",
        created_at: updatedClient.created_at,
        updated_at: updatedClient.updated_at
      }, "Client updated successfully"));
    } catch (error) {
      console.error("Error updating client:", error);
      return res.status(500).json(new ServerResponse(false, null, "Failed to update client"));
    }
  }

  static async deleteClient(req: AuthenticatedClientRequest, res: IWorkLenzResponse) {
    try {
      const { id } = req.params;
      const teamId = (req.user as any)?.team_id;

      // Verify client exists and belongs to team
      const clientCheck = await db.query(
        "SELECT id FROM clients WHERE id = $1 AND team_id = $2",
        [id, teamId]
      );

      if (clientCheck.rows.length === 0) {
        return res.status(404).json(new ServerResponse(false, null, "Client not found"));
      }

      // Check if client has any projects
      const projectCheck = await db.query(
        "SELECT COUNT(*) as project_count FROM projects WHERE client_id = $1",
        [id]
      );

      const projectCount = parseInt(projectCheck.rows[0]?.project_count || "0");
      if (projectCount > 0) {
        return res.status(400).json(new ServerResponse(false, null, "Cannot delete client with assigned projects"));
      }

      // Delete the client
      const deleteResult = await db.query(
        "DELETE FROM clients WHERE id = $1 AND team_id = $2",
        [id, teamId]
      );

      if (deleteResult.rowCount === 0) {
        return res.status(404).json(new ServerResponse(false, null, "Client not found"));
      }

      return res.json(new ServerResponse(true, null, "Client deleted successfully"));
    } catch (error) {
      console.error("Error deleting client:", error);
      return res.status(500).json(new ServerResponse(false, null, "Failed to delete client"));
    }
  }

  // Client Projects
  static async getClientProjects(req: AuthenticatedClientRequest, res: IWorkLenzResponse) {
    try {
      const { id } = req.params;
      const { page = 1, limit = 10, status } = req.query;
      const teamId = (req.user as any)?.team_id;

      // Verify client exists and belongs to team
      const clientCheck = await db.query(
        "SELECT id FROM clients WHERE id = $1 AND team_id = $2",
        [id, teamId]
      );

      if (clientCheck.rows.length === 0) {
        return res.status(404).json(new ServerResponse(false, null, "Client not found"));
      }

      // Build query with pagination and filtering
      let query = `
        SELECT 
          p.id,
          p.name,
          p.notes,
          p.status_id,
          sps.name as status_name,
          sps.color_code as status_color,
          p.created_at,
          p.updated_at,
          COUNT(t.id) as total_tasks,
          COUNT(CASE WHEN ts.category_id IN (SELECT id FROM sys_task_status_categories WHERE is_done = true) THEN 1 END) as completed_tasks
        FROM projects p
        LEFT JOIN sys_project_statuses sps ON p.status_id = sps.id
        LEFT JOIN tasks t ON p.id = t.project_id
        LEFT JOIN task_statuses ts ON t.status_id = ts.id
        WHERE p.client_id = $1
      `;

      const queryParams = [id];
      let paramIndex = 2;

      // Add status filter if provided
      if (status) {
        query += ` AND sps.name = $${paramIndex}`;
        queryParams.push(String(status));
        paramIndex++;
      }

      query += ` GROUP BY p.id, p.name, p.notes, p.status_id, sps.name, sps.color_code, p.created_at, p.updated_at`;

      // Get total count
      const countQuery = `
        SELECT COUNT(*) as total
        FROM projects p
        LEFT JOIN sys_project_statuses sps ON p.status_id = sps.id
        WHERE p.client_id = $1
        ${status ? "AND sps.name = $2" : ""}
      `;
      const countParams = status ? [id, status] : [id];
      const countResult = await db.query(countQuery, countParams);
      const total = parseInt(countResult.rows[0]?.total || "0");

      // Add pagination
      const offset = (Number(page) - 1) * Number(limit);
      query += ` ORDER BY p.created_at DESC LIMIT $${paramIndex} OFFSET $${paramIndex + 1}`;
      queryParams.push(String(Number(limit)), String(offset));

      const result = await db.query(query, queryParams);
      const projects = result.rows.map((row: any) => ({
        id: row.id,
        name: row.name,
        description: row.notes,
        status: row.status_name,
        status_color: row.status_color,
        created_at: row.created_at,
        updated_at: row.updated_at,
        total_tasks: parseInt(row.total_tasks || "0"),
        completed_tasks: parseInt(row.completed_tasks || "0")
      }));

      return res.json(new ServerResponse(true, { 
        projects, 
        total, 
        page: Number(page), 
        limit: Number(limit) 
      }, "Client projects retrieved successfully"));
    } catch (error) {
      console.error("Error fetching client projects:", error);
      return res.status(500).json(new ServerResponse(false, null, "Failed to retrieve client projects"));
    }
  }

  static async assignProjectToClient(req: AuthenticatedClientRequest, res: IWorkLenzResponse) {
    try {
      const { id } = req.params; // client ID
      const { project_id } = req.body;
      const teamId = (req.user as any)?.team_id;

      // Validate required fields
      if (!project_id) {
        return res.status(400).json(new ServerResponse(false, null, "Project ID is required"));
      }

      // Verify client exists and belongs to team
      const clientCheck = await db.query(
        "SELECT id, name FROM clients WHERE id = $1 AND team_id = $2",
        [id, teamId]
      );

      if (clientCheck.rows.length === 0) {
        return res.status(404).json(new ServerResponse(false, null, "Client not found"));
      }

      // Verify project exists and belongs to team
      const projectCheck = await db.query(
        "SELECT id, name, client_id FROM projects WHERE id = $1 AND team_id = $2",
        [project_id, teamId]
      );

      if (projectCheck.rows.length === 0) {
        return res.status(404).json(new ServerResponse(false, null, "Project not found"));
      }

      const project = projectCheck.rows[0];
      const client = clientCheck.rows[0];

      // Check if project is already assigned to another client
      if (project.client_id && project.client_id !== id) {
        return res.status(400).json(new ServerResponse(false, null, "Project is already assigned to another client"));
      }

      // Check if project is already assigned to this client
      if (project.client_id === id) {
        return res.status(400).json(new ServerResponse(false, null, "Project is already assigned to this client"));
      }

      // Assign project to client
      const updateResult = await db.query(
        "UPDATE projects SET client_id = $1, updated_at = NOW() WHERE id = $2 RETURNING id, name, client_id, updated_at",
        [id, project_id]
      );

      if (updateResult.rowCount === 0) {
        return res.status(500).json(new ServerResponse(false, null, "Failed to assign project to client"));
      }

      const updatedProject = updateResult.rows[0];

      return res.json(new ServerResponse(true, {
        projectId: updatedProject.id,
        projectName: updatedProject.name,
        clientId: updatedProject.client_id,
        clientName: client.name,
        assignedAt: updatedProject.updated_at
      }, "Project assigned to client successfully"));
    } catch (error) {
      console.error("Error assigning project to client:", error);
      return res.status(500).json(new ServerResponse(false, null, "Failed to assign project to client"));
    }
  }

  static async removeProjectFromClient(req: AuthenticatedClientRequest, res: IWorkLenzResponse) {
    try {
      const { id, projectId } = req.params; // id = client ID, projectId = project ID
      const teamId = (req.user as any)?.team_id;

      // Verify client exists and belongs to team
      const clientCheck = await db.query(
        "SELECT id, name FROM clients WHERE id = $1 AND team_id = $2",
        [id, teamId]
      );

      if (clientCheck.rows.length === 0) {
        return res.status(404).json(new ServerResponse(false, null, "Client not found"));
      }

      // Verify project exists, belongs to team, and is assigned to this client
      const projectCheck = await db.query(
        "SELECT id, name, client_id FROM projects WHERE id = $1 AND team_id = $2 AND client_id = $3",
        [projectId, teamId, id]
      );

      if (projectCheck.rows.length === 0) {
        return res.status(404).json(new ServerResponse(false, null, "Project not found or not assigned to this client"));
      }

      const project = projectCheck.rows[0];
      const client = clientCheck.rows[0];

      // Remove project assignment (set client_id to null)
      const updateResult = await db.query(
        "UPDATE projects SET client_id = NULL, updated_at = NOW() WHERE id = $1 RETURNING id, name, updated_at",
        [projectId]
      );

      if (updateResult.rowCount === 0) {
        return res.status(500).json(new ServerResponse(false, null, "Failed to remove project from client"));
      }

      const updatedProject = updateResult.rows[0];

      return res.json(new ServerResponse(true, {
        projectId: updatedProject.id,
        projectName: updatedProject.name,
        clientId: id,
        clientName: client.name,
        removedAt: updatedProject.updated_at
      }, "Project removed from client successfully"));
    } catch (error) {
      console.error("Error removing project from client:", error);
      return res.status(500).json(new ServerResponse(false, null, "Failed to remove project from client"));
    }
  }

  // Client Team Management
  static async getClientTeam(req: AuthenticatedClientRequest, res: IWorkLenzResponse) {
    try {
      const { id } = req.params;
      const { page = 1, limit = 10, status } = req.query;
      const teamId = (req.user as any)?.team_id;

      // Verify client exists and belongs to team
      const clientCheck = await db.query(
        "SELECT id FROM clients WHERE id = $1 AND team_id = $2",
        [id, teamId]
      );

      if (clientCheck.rows.length === 0) {
        return res.status(404).json(new ServerResponse(false, null, "Client not found"));
      }

      // For now, return empty team since client team members are not implemented in the database
      // This would typically query a client_team_members table or similar
      const teamMembers: any[] = [];
      const total = 0;

      return res.json(new ServerResponse(true, { 
        team_members: teamMembers, 
        total, 
        page: Number(page), 
        limit: Number(limit) 
      }, "Client team retrieved successfully"));
    } catch (error) {
      console.error("Error fetching client team:", error);
      return res.status(500).json(new ServerResponse(false, null, "Failed to retrieve client team"));
    }
  }

  private static generateInvitationEmailHTML(data: {
    inviteeName: string;
    inviterName: string;
    clientName: string;
    companyName?: string;
    inviteLink: string;
    expiresAt: Date;
    role: string;
  }): string {
    const expiryDate = data.expiresAt.toLocaleDateString();
    
    return `
      <!DOCTYPE html>
      <html>
      <head>
        <meta charset="utf-8">
        <meta name="viewport" content="width=device-width, initial-scale=1.0">
        <title>You're Invited to Join ${data.clientName} on Worklenz</title>
        <style>
          body { font-family: Arial, sans-serif; line-height: 1.6; color: #333; }
          .container { max-width: 600px; margin: 0 auto; padding: 20px; }
          .header { background: #1890ff; color: white; padding: 20px; text-align: center; }
          .content { padding: 20px; background: #f9f9f9; }
          .button { display: inline-block; background: #1890ff; color: white; padding: 12px 24px; text-decoration: none; border-radius: 4px; margin: 20px 0; }
          .footer { padding: 20px; text-align: center; color: #666; font-size: 14px; }
        </style>
      </head>
      <body>
        <div class="container">
          <div class="header">
            <h1>You're Invited to Join ${data.clientName}</h1>
          </div>
          <div class="content">
            <p>Hello ${data.inviteeName},</p>
            <p>${data.inviterName} has invited you to join <strong>${data.clientName}</strong> on Worklenz as a <strong>${data.role}</strong>.</p>
            <p>Worklenz is a comprehensive project management platform that will help you collaborate effectively with your team and stay updated on project progress.</p>
            <p>Click the button below to accept the invitation and set up your account:</p>
            <a href="${data.inviteLink}" class="button">Accept Invitation</a>
            <p>This invitation will expire on ${expiryDate}.</p>
            <p>If you have any questions, please contact ${data.inviterName} or reply to this email.</p>
          </div>
          <div class="footer">
            <p>© 2024 Worklenz. All rights reserved.</p>
            <p>If you didn't expect this invitation, you can safely ignore this email.</p>
          </div>
        </div>
      </body>
      </html>
    `;
  }

  private static generateWelcomeEmailHTML(data: {
    userName: string;
    clientName: string;
    companyName?: string;
    portalLink: string;
  }): string {
    return `
      <!DOCTYPE html>
      <html>
      <head>
        <meta charset="utf-8">
        <meta name="viewport" content="width=device-width, initial-scale=1.0">
        <title>Welcome to ${data.clientName} on Worklenz</title>
        <style>
          body { font-family: Arial, sans-serif; line-height: 1.6; color: #333; }
          .container { max-width: 600px; margin: 0 auto; padding: 20px; }
          .header { background: #52c41a; color: white; padding: 20px; text-align: center; }
          .content { padding: 20px; background: #f9f9f9; }
          .button { display: inline-block; background: #1890ff; color: white; padding: 12px 24px; text-decoration: none; border-radius: 4px; margin: 20px 0; }
          .footer { padding: 20px; text-align: center; color: #666; font-size: 14px; }
        </style>
      </head>
      <body>
        <div class="container">
          <div class="header">
            <h1>Welcome to ${data.clientName}!</h1>
          </div>
          <div class="content">
            <p>Hello ${data.userName},</p>
            <p>Welcome to <strong>${data.clientName}</strong> on Worklenz!</p>
            <p>Your account has been successfully created. You can now access your client portal to:</p>
            <ul>
              <li>View project progress and updates</li>
              <li>Submit requests and track their status</li>
              <li>Access invoices and billing information</li>
              <li>Communicate with your team</li>
              <li>Manage your profile and settings</li>
            </ul>
            <p>Click the button below to access your portal:</p>
            <a href="${data.portalLink}" class="button">Access Portal</a>
            <p>If you have any questions or need assistance, please don't hesitate to reach out to your team.</p>
          </div>
          <div class="footer">
            <p>© 2024 Worklenz. All rights reserved.</p>
          </div>
        </div>
      </body>
      </html>
    `;
  }

  static async inviteTeamMember(req: AuthenticatedClientRequest, res: IWorkLenzResponse) {
    try {
      const { id } = req.params;
      const { email, name, role = "member" } = req.body;
      const teamId = (req.user as any)?.team_id;
      const inviterId = (req.user as any)?.id;
      const inviterName = (req.user as any)?.name;

      // Validate required fields
      if (!email || !name) {
        return res.status(400).json(new ServerResponse(false, null, "Email and name are required"));
      }

      // Verify client exists and belongs to team
      const clientCheck = await db.query(
        "SELECT id, name, company_name FROM clients WHERE id = $1 AND team_id = $2",
        [id, teamId]
      );

      if (clientCheck.rows.length === 0) {
        return res.status(404).json(new ServerResponse(false, null, "Client not found"));
      }

      const client = clientCheck.rows[0];

      // Check if user is already invited or exists
      const existingInvitation = await db.query(
        "SELECT id FROM client_invitations WHERE client_id = $1 AND email = $2 AND status = 'pending'",
        [id, email]
      );

      if (existingInvitation.rows.length > 0) {
        return res.status(400).json(new ServerResponse(false, null, "User already has a pending invitation"));
      }

      const existingUser = await db.query(
        "SELECT id FROM client_users WHERE client_id = $1 AND email = $2",
        [id, email]
      );

      if (existingUser.rows.length > 0) {
        return res.status(400).json(new ServerResponse(false, null, "User already exists for this client"));
      }

      // Generate invitation token
      const inviteToken = TokenService.generateSecureToken();
      const expiresAt = new Date(Date.now() + 7 * 24 * 60 * 60 * 1000); // 7 days

      // Create invitation record
      await TokenService.createInvitation({
        clientId: id,
        email,
        name,
        role,
        invitedBy: inviterId,
        token: inviteToken
      });

      // Generate invitation link
      const inviteLink = `${process.env.CLIENT_PORTAL_HOSTNAME ? `http://${process.env.CLIENT_PORTAL_HOSTNAME}` : "http://localhost:5174"}/invitation?token=${inviteToken}`;

      // Generate email HTML
      const emailHtml = ClientPortalController.generateInvitationEmailHTML({
        inviteeName: name,
        inviterName,
        clientName: client.name,
        companyName: client.company_name,
        inviteLink,
        expiresAt,
        role
      });

      // Send invitation email using shared email function
      const emailRequest = new EmailRequest(
        [email],
        `You're invited to join ${client.name} on Worklenz`,
        emailHtml
      );

      const messageId = await sendEmail(emailRequest);

      if (!messageId) {
        return res.status(500).json(new ServerResponse(false, null, "Failed to send invitation email"));
      }

      return res.json(new ServerResponse(true, {
        invitationId: inviteToken,
        email,
        name,
        role,
        status: "pending",
        expiresAt
      }, "Team member invited successfully"));
    } catch (error) {
      console.error("Error inviting team member:", error);
      return res.status(500).json(new ServerResponse(false, null, "Failed to invite team member"));
    }
  }

  static async updateTeamMember(req: AuthenticatedClientRequest, res: IWorkLenzResponse) {
    try {
      const { id, memberId } = req.params; // id = client ID, memberId = client user ID or invitation ID
      const { name, role, status } = req.body;
      const teamId = (req.user as any)?.team_id;

      // Verify client exists and belongs to team
      const clientCheck = await db.query(
        "SELECT id, name FROM clients WHERE id = $1 AND team_id = $2",
        [id, teamId]
      );

      if (clientCheck.rows.length === 0) {
        return res.status(404).json(new ServerResponse(false, null, "Client not found"));
      }

      // Try to find existing client user first
      const clientUserCheck = await db.query(
        "SELECT id, name, email, role, status FROM client_users WHERE id = $1 AND client_id = $2",
        [memberId, id]
      );

      if (clientUserCheck.rows.length > 0) {
        // Update existing client user
        const updateFields = [];
        const updateValues = [];
        let paramIndex = 1;

        if (name) {
          updateFields.push(`name = $${paramIndex}`);
          updateValues.push(name);
          paramIndex++;
        }

        if (role) {
          updateFields.push(`role = $${paramIndex}`);
          updateValues.push(role);
          paramIndex++;
        }

        if (status) {
          updateFields.push(`status = $${paramIndex}`);
          updateValues.push(status);
          paramIndex++;
        }

        if (updateFields.length === 0) {
          return res.status(400).json(new ServerResponse(false, null, "No valid fields to update"));
        }

        updateFields.push(`updated_at = NOW()`);
        updateValues.push(memberId);

        const updateQuery = `
          UPDATE client_users 
          SET ${updateFields.join(", ")}
          WHERE id = $${paramIndex}
          RETURNING id, name, email, role, status, updated_at
        `;

        const result = await db.query(updateQuery, updateValues);
        const updatedUser = result.rows[0];

        return res.json(new ServerResponse(true, {
          id: updatedUser.id,
          name: updatedUser.name,
          email: updatedUser.email,
          role: updatedUser.role,
          status: updatedUser.status,
          type: 'client_user',
          updatedAt: updatedUser.updated_at
        }, "Team member updated successfully"));
      } else {
        // Try to find pending invitation
        const invitationCheck = await db.query(
          "SELECT id, email, name, role, status FROM client_invitations WHERE id = $1 AND client_id = $2 AND status = 'pending'",
          [memberId, id]
        );

        if (invitationCheck.rows.length === 0) {
          return res.status(404).json(new ServerResponse(false, null, "Team member or invitation not found"));
        }

        // Update pending invitation
        const updateFields = [];
        const updateValues = [];
        let paramIndex = 1;

        if (name) {
          updateFields.push(`name = $${paramIndex}`);
          updateValues.push(name);
          paramIndex++;
        }

        if (role) {
          updateFields.push(`role = $${paramIndex}`);
          updateValues.push(role);
          paramIndex++;
        }

        if (updateFields.length === 0) {
          return res.status(400).json(new ServerResponse(false, null, "No valid fields to update"));
        }

        updateValues.push(memberId);

        const updateQuery = `
          UPDATE client_invitations 
          SET ${updateFields.join(", ")}
          WHERE id = $${paramIndex}
          RETURNING id, email, name, role, status
        `;

        const result = await db.query(updateQuery, updateValues);
        const updatedInvitation = result.rows[0];

        return res.json(new ServerResponse(true, {
          id: updatedInvitation.id,
          email: updatedInvitation.email,
          name: updatedInvitation.name,
          role: updatedInvitation.role,
          status: updatedInvitation.status,
          type: 'invitation'
        }, "Team invitation updated successfully"));
      }
    } catch (error) {
      console.error("Error updating team member:", error);
      return res.status(500).json(new ServerResponse(false, null, "Failed to update team member"));
    }
  }

  static async removeTeamMember(req: AuthenticatedClientRequest, res: IWorkLenzResponse) {
    try {
      const { id, memberId } = req.params; // id = client ID, memberId = client user ID or invitation ID
      const teamId = (req.user as any)?.team_id;

      // Verify client exists and belongs to team
      const clientCheck = await db.query(
        "SELECT id, name FROM clients WHERE id = $1 AND team_id = $2",
        [id, teamId]
      );

      if (clientCheck.rows.length === 0) {
        return res.status(404).json(new ServerResponse(false, null, "Client not found"));
      }

      // Try to find existing client user first
      const clientUserCheck = await db.query(
        "SELECT id, name, email, role FROM client_users WHERE id = $1 AND client_id = $2",
        [memberId, id]
      );

      if (clientUserCheck.rows.length > 0) {
        // Remove client user
        const deleteResult = await db.query(
          "DELETE FROM client_users WHERE id = $1 AND client_id = $2",
          [memberId, id]
        );

        if (deleteResult.rowCount === 0) {
          return res.status(404).json(new ServerResponse(false, null, "Team member not found"));
        }

        const removedUser = clientUserCheck.rows[0];

        return res.json(new ServerResponse(true, {
          id: removedUser.id,
          name: removedUser.name,
          email: removedUser.email,
          role: removedUser.role,
          type: 'client_user',
          removedAt: new Date()
        }, "Team member removed successfully"));
      } else {
        // Try to find and remove pending invitation
        const invitationCheck = await db.query(
          "SELECT id, email, name, role, status FROM client_invitations WHERE id = $1 AND client_id = $2",
          [memberId, id]
        );

        if (invitationCheck.rows.length === 0) {
          return res.status(404).json(new ServerResponse(false, null, "Team member or invitation not found"));
        }

        const invitation = invitationCheck.rows[0];

        // Delete the invitation
        const deleteResult = await db.query(
          "DELETE FROM client_invitations WHERE id = $1 AND client_id = $2",
          [memberId, id]
        );

        if (deleteResult.rowCount === 0) {
          return res.status(404).json(new ServerResponse(false, null, "Invitation not found"));
        }

        return res.json(new ServerResponse(true, {
          id: invitation.id,
          email: invitation.email,
          name: invitation.name,
          role: invitation.role,
          status: invitation.status,
          type: 'invitation',
          removedAt: new Date()
        }, "Team invitation removed successfully"));
      }
    } catch (error) {
      console.error("Error removing team member:", error);
      return res.status(500).json(new ServerResponse(false, null, "Failed to remove team member"));
    }
  }

  static async resendTeamInvitation(req: AuthenticatedClientRequest, res: IWorkLenzResponse) {
    try {
      const { id, memberId } = req.params;
      const teamId = (req.user as any)?.team_id;
      const inviterName = (req.user as any)?.name;

      // Verify client exists and belongs to team
      const clientCheck = await db.query(
        "SELECT id, name, company_name FROM clients WHERE id = $1 AND team_id = $2",
        [id, teamId]
      );

      if (clientCheck.rows.length === 0) {
        return res.status(404).json(new ServerResponse(false, null, "Client not found"));
      }

      const client = clientCheck.rows[0];

      // Get invitation details
      const invitationCheck = await db.query(
        "SELECT id, email, name, role, token, status FROM client_invitations WHERE id = $1 AND client_id = $2 AND status = 'pending'",
        [memberId, id]
      );

      if (invitationCheck.rows.length === 0) {
        return res.status(404).json(new ServerResponse(false, null, "Pending invitation not found"));
      }

      const invitation = invitationCheck.rows[0];

      // Generate new token and extend expiry
      const newToken = TokenService.generateSecureToken();
      const newExpiresAt = new Date(Date.now() + 7 * 24 * 60 * 60 * 1000); // 7 days

      // Update invitation with new token and expiry
      await db.query(
        "UPDATE client_invitations SET token = $1, expires_at = $2 WHERE id = $3",
        [newToken, newExpiresAt, memberId]
      );

      // Generate new invitation link
      const inviteLink = `${process.env.CLIENT_PORTAL_HOSTNAME ? `http://${process.env.CLIENT_PORTAL_HOSTNAME}` : "http://localhost:5174"}/invitation?token=${newToken}`;

      // Generate email HTML
      const emailHtml = ClientPortalController.generateInvitationEmailHTML({
        inviteeName: invitation.name,
        inviterName,
        clientName: client.name,
        companyName: client.company_name,
        inviteLink,
        expiresAt: newExpiresAt,
        role: invitation.role
      });

      // Send invitation email using shared email function
      const emailRequest = new EmailRequest(
        [invitation.email],
        `You're invited to join ${client.name} on Worklenz`,
        emailHtml
      );

      const messageId = await sendEmail(emailRequest);

      if (!messageId) {
        return res.status(500).json(new ServerResponse(false, null, "Failed to send invitation email"));
      }

      return res.json(new ServerResponse(true, {
        id: invitation.id,
        email: invitation.email,
        name: invitation.name,
        role: invitation.role,
        status: invitation.status,
        resent_at: new Date()
      }, "Team invitation resent successfully"));
    } catch (error) {
      console.error("Error resending team invitation:", error);
      return res.status(500).json(new ServerResponse(false, null, "Failed to resend team invitation"));
    }
  }

  // Client Analytics
  static async getClientStats(req: AuthenticatedClientRequest, res: IWorkLenzResponse) {
    try {
      const { id } = req.params;
      const teamId = (req.user as any)?.team_id;

      // Verify client exists and belongs to team
      const clientCheck = await db.query(
        "SELECT id FROM clients WHERE id = $1 AND team_id = $2",
        [id, teamId]
      );

      if (clientCheck.rows.length === 0) {
        return res.status(404).json(new ServerResponse(false, null, "Client not found"));
      }

      // Get project statistics
      const projectStats = await db.query(`
        SELECT 
          COUNT(*) as total_projects,
          COUNT(CASE WHEN sps.name = 'Active' THEN 1 END) as active_projects,
          COUNT(CASE WHEN sps.name = 'Completed' THEN 1 END) as completed_projects
        FROM projects p
        LEFT JOIN sys_project_statuses sps ON p.status_id = sps.id
        WHERE p.client_id = $1
      `, [id]);

      // Get team member statistics (placeholder - team members not implemented yet)
      const teamMemberStats = {
        total_team_members: 0,
        active_team_members: 0
      };

      // Get request statistics (placeholder - requests not implemented yet)
      const requestStats = {
        total_requests: 0,
        pending_requests: 0
      };

      // Get invoice statistics (placeholder - invoices not implemented yet)
      const invoiceStats = {
        total_invoices: 0,
        unpaid_invoices: 0
      };

      const stats = {
        totalProjects: parseInt(projectStats.rows[0]?.total_projects || "0"),
        activeProjects: parseInt(projectStats.rows[0]?.active_projects || "0"),
        completedProjects: parseInt(projectStats.rows[0]?.completed_projects || "0"),
        totalTeamMembers: teamMemberStats.total_team_members,
        activeTeamMembers: teamMemberStats.active_team_members,
        totalRequests: requestStats.total_requests,
        pendingRequests: requestStats.pending_requests,
        totalInvoices: invoiceStats.total_invoices,
        unpaidInvoices: invoiceStats.unpaid_invoices
      };

      return res.json(new ServerResponse(true, stats, "Client statistics retrieved successfully"));
    } catch (error) {
      console.error("Error fetching client stats:", error);
      return res.status(500).json(new ServerResponse(false, null, "Failed to retrieve client statistics"));
    }
  }

  static async getClientActivity(req: AuthenticatedClientRequest, res: IWorkLenzResponse) {
    try {
      const { id } = req.params;
      const { page = 1, limit = 20, type, days = 30 } = req.query;
      const teamId = (req.user as any)?.team_id;

      // Verify client exists and belongs to team
      const clientCheck = await db.query(
        "SELECT id, name FROM clients WHERE id = $1 AND team_id = $2",
        [id, teamId]
      );

      if (clientCheck.rows.length === 0) {
        return res.status(404).json(new ServerResponse(false, null, "Client not found"));
      }

      const activities = [];
      const dayFilter = `NOW() - INTERVAL '${Number(days)} days'`;

      // Get project activities
      if (!type || type === 'project') {
        const projectActivitiesQuery = `
          SELECT 
            'project_update' as activity_type,
            p.id as reference_id,
            p.name as reference_name,
            p.updated_at as activity_date,
            'Project updated: ' || p.name as description,
            sps.name as status,
            'project' as category
          FROM projects p
          LEFT JOIN sys_project_statuses sps ON p.status_id = sps.id
          WHERE p.client_id = $1 AND p.updated_at >= ${dayFilter}
          ORDER BY p.updated_at DESC
        `;

        const projectResult = await db.query(projectActivitiesQuery, [id]);
        activities.push(...projectResult.rows);
      }

      // Get request activities
      if (!type || type === 'request') {
        const requestActivitiesQuery = `
          SELECT 
            'request_' || r.status as activity_type,
            r.id as reference_id,
            r.req_no as reference_name,
            r.updated_at as activity_date,
            'Request ' || r.req_no || ' status changed to ' || r.status as description,
            r.status,
            'request' as category
          FROM client_portal_requests r
          WHERE r.client_id = $1 AND r.updated_at >= ${dayFilter}
          ORDER BY r.updated_at DESC
        `;

        const requestResult = await db.query(requestActivitiesQuery, [id]);
        activities.push(...requestResult.rows);
      }

      // Get invoice activities
      if (!type || type === 'invoice') {
        const invoiceActivitiesQuery = `
          SELECT 
            'invoice_' || i.status as activity_type,
            i.id as reference_id,
            i.invoice_no as reference_name,
            COALESCE(i.sent_at, i.created_at) as activity_date,
            CASE 
              WHEN i.status = 'sent' THEN 'Invoice ' || i.invoice_no || ' sent'
              WHEN i.status = 'paid' THEN 'Invoice ' || i.invoice_no || ' paid'
              ELSE 'Invoice ' || i.invoice_no || ' ' || i.status
            END as description,
            i.status,
            'invoice' as category
          FROM client_portal_invoices i
          WHERE i.client_id = $1 AND i.created_at >= ${dayFilter}
          ORDER BY COALESCE(i.sent_at, i.created_at) DESC
        `;

        const invoiceResult = await db.query(invoiceActivitiesQuery, [id]);
        activities.push(...invoiceResult.rows);
      }

      // Get chat activities
      if (!type || type === 'chat') {
        const chatActivitiesQuery = `
          SELECT 
            'chat_message' as activity_type,
            m.id as reference_id,
            DATE(m.created_at)::text as reference_name,
            m.created_at as activity_date,
            CASE 
              WHEN m.sender_type = 'client' THEN 'You sent a message'
              ELSE u.first_name || ' ' || u.last_name || ' sent a message'
            END as description,
            'active' as status,
            'chat' as category
          FROM client_portal_chat_messages m
          LEFT JOIN users u ON m.sender_type = 'team_member' AND m.sender_id = u.id
          WHERE m.client_id = $1 AND m.created_at >= ${dayFilter}
          ORDER BY m.created_at DESC
          LIMIT 50
        `;

        const chatResult = await db.query(chatActivitiesQuery, [id]);
        activities.push(...chatResult.rows);
      }

      // Sort all activities by date
      activities.sort((a, b) => new Date(b.activity_date).getTime() - new Date(a.activity_date).getTime());

      // Paginate
      const total = activities.length;
      const offset = (Number(page) - 1) * Number(limit);
      const paginatedActivities = activities.slice(offset, offset + Number(limit));

      // Format activities
      const formattedActivities = paginatedActivities.map((activity: any) => ({
        id: `${activity.activity_type}_${activity.reference_id}`,
        type: activity.activity_type,
        category: activity.category,
        referenceId: activity.reference_id,
        referenceName: activity.reference_name,
        description: activity.description,
        status: activity.status,
        activityDate: activity.activity_date,
        relativeTime: this.getRelativeTime(new Date(activity.activity_date))
      }));

      return res.json(new ServerResponse(true, { 
        activities: formattedActivities, 
        total, 
        page: Number(page), 
        limit: Number(limit),
        days: Number(days),
        filter: type || 'all'
      }, "Client activity retrieved successfully"));
    } catch (error) {
      console.error("Error fetching client activity:", error);
      return res.status(500).json(new ServerResponse(false, null, "Failed to retrieve client activity"));
    }
  }

  private static getRelativeTime(date: Date): string {
    const now = new Date();
    const diffMs = now.getTime() - date.getTime();
    const diffMins = Math.floor(diffMs / 60000);
    const diffHours = Math.floor(diffMs / 3600000);
    const diffDays = Math.floor(diffMs / 86400000);

    if (diffMins < 1) return 'Just now';
    if (diffMins < 60) return `${diffMins} minute${diffMins > 1 ? 's' : ''} ago`;
    if (diffHours < 24) return `${diffHours} hour${diffHours > 1 ? 's' : ''} ago`;
    if (diffDays < 30) return `${diffDays} day${diffDays > 1 ? 's' : ''} ago`;
    return date.toLocaleDateString();
  }

  static async exportClientData(req: AuthenticatedClientRequest, res: IWorkLenzResponse) {
    try {
      const { id } = req.params;
      const { format = "csv", include = "all" } = req.query;
      const teamId = (req.user as any)?.team_id;

      // Verify client exists and belongs to team
      const clientCheck = await db.query(
        "SELECT * FROM clients WHERE id = $1 AND team_id = $2",
        [id, teamId]
      );

      if (clientCheck.rows.length === 0) {
        return res.status(404).json(new ServerResponse(false, null, "Client not found"));
      }

      const client = clientCheck.rows[0];
      const exportData: any = {
        client: {
          id: client.id,
          name: client.name,
          email: client.email,
          companyName: client.company_name,
          phone: client.phone,
          address: client.address,
          contactPerson: client.contact_person,
          status: client.status,
          createdAt: client.created_at,
          updatedAt: client.updated_at
        }
      };

      // Include projects if requested
      if (include === 'all' || (typeof include === 'string' && include.includes('projects'))) {
        const projectsQuery = `
          SELECT 
            p.id, p.name, p.notes as description, 
            sps.name as status, p.created_at, p.updated_at,
            COUNT(t.id) as task_count
          FROM projects p
          LEFT JOIN sys_project_statuses sps ON p.status_id = sps.id
          LEFT JOIN tasks t ON p.id = t.project_id
          WHERE p.client_id = $1
          GROUP BY p.id, p.name, p.notes, sps.name, p.created_at, p.updated_at
          ORDER BY p.created_at DESC
        `;
        const projectsResult = await db.query(projectsQuery, [id]);
        exportData.projects = projectsResult.rows;
      }

      // Include requests if requested
      if (include === 'all' || (typeof include === 'string' && include.includes('requests'))) {
        const requestsQuery = `
          SELECT 
            r.id, r.req_no, r.status, r.request_data, r.notes,
            r.created_at, r.updated_at, r.completed_at,
            s.name as service_name
          FROM client_portal_requests r
          LEFT JOIN client_portal_services s ON r.service_id = s.id
          WHERE r.client_id = $1
          ORDER BY r.created_at DESC
        `;
        const requestsResult = await db.query(requestsQuery, [id]);
        exportData.requests = requestsResult.rows;
      }

      // Include invoices if requested
      if (include === 'all' || (typeof include === 'string' && include.includes('invoices'))) {
        const invoicesQuery = `
          SELECT 
            i.id, i.invoice_no, i.amount, i.currency, i.status,
            i.due_date, i.sent_at, i.paid_at, i.created_at, i.updated_at
          FROM client_portal_invoices i
          WHERE i.client_id = $1
          ORDER BY i.created_at DESC
        `;
        const invoicesResult = await db.query(invoicesQuery, [id]);
        exportData.invoices = invoicesResult.rows;
      }

      // Include chat messages if requested
      if (include === 'all' || (typeof include === 'string' && include.includes('messages'))) {
        const messagesQuery = `
          SELECT 
            m.id, m.sender_type, m.message, m.message_type,
            m.created_at, m.read_at,
            CASE 
              WHEN m.sender_type = 'team_member' THEN u.first_name || ' ' || u.last_name
              WHEN m.sender_type = 'client' THEN cu.name
            END as sender_name
          FROM client_portal_chat_messages m
          LEFT JOIN users u ON m.sender_type = 'team_member' AND m.sender_id = u.id
          LEFT JOIN client_users cu ON m.sender_type = 'client' AND m.sender_id = cu.id
          WHERE m.client_id = $1
          ORDER BY m.created_at DESC
          LIMIT 1000
        `;
        const messagesResult = await db.query(messagesQuery, [id]);
        exportData.messages = messagesResult.rows;
      }

      // Add export metadata
      exportData.exportMetadata = {
        exportedAt: new Date(),
        exportedBy: (req.user as any)?.email || 'system',
        format,
        includedSections: include === 'all' ? ['client', 'projects', 'requests', 'invoices', 'messages'] : (typeof include === 'string' ? include.split(',') : []),
        clientId: id,
        clientName: client.name
      };

      // For CSV format, flatten the data
      if (format === 'csv') {
        // In a real implementation, you would convert this to CSV format
        // For now, return instructions for CSV generation
        return res.json(new ServerResponse(true, {
          downloadUrl: `/api/client-portal/clients/${id}/export/download?format=csv&include=${include}`,
          format: 'csv',
          recordCount: {
            projects: exportData.projects?.length || 0,
            requests: exportData.requests?.length || 0,
            invoices: exportData.invoices?.length || 0,
            messages: exportData.messages?.length || 0
          },
          generatedAt: new Date()
        }, "CSV export prepared"));
      }

      // For JSON format, return the data directly
      return res.json(new ServerResponse(true, {
        exportData,
        downloadUrl: `/api/client-portal/clients/${id}/export/download?format=json&include=${include}`,
        format: 'json'
      }, "Client data export completed"));
    } catch (error) {
      console.error("Error exporting client data:", error);
      return res.status(500).json(new ServerResponse(false, null, "Failed to export client data"));
    }
  }

  // Bulk Operations
  static async bulkUpdateClients(req: AuthenticatedClientRequest, res: IWorkLenzResponse) {
    try {
      const { client_ids, status } = req.body;
      const teamId = (req.user as any)?.team_id;

      if (!client_ids || !Array.isArray(client_ids) || client_ids.length === 0) {
        return res.status(400).json(new ServerResponse(false, null, "Invalid client IDs provided"));
      }

      if (!status || !["active", "inactive", "pending"].includes(status)) {
        return res.status(400).json(new ServerResponse(false, null, "Invalid status provided"));
      }

      // Verify all clients belong to the team
      const clientCheck = await db.query(
        "SELECT id FROM clients WHERE id = ANY($1) AND team_id = $2",
        [client_ids, teamId]
      );

      if (clientCheck.rows.length !== client_ids.length) {
        return res.status(400).json(new ServerResponse(false, null, "Some clients not found or not accessible"));
      }

      // Update all clients
      const updateResult = await db.query(
        "UPDATE clients SET updated_at = NOW() WHERE id = ANY($1) AND team_id = $2",
        [client_ids, teamId]
      );

      return res.json(new ServerResponse(true, { updated_count: updateResult.rowCount }, "Clients updated successfully"));
    } catch (error) {
      console.error("Error bulk updating clients:", error);
      return res.status(500).json(new ServerResponse(false, null, "Failed to update clients"));
    }
  }

  static async bulkDeleteClients(req: AuthenticatedClientRequest, res: IWorkLenzResponse) {
    try {
      const { client_ids } = req.body;
      const teamId = (req.user as any)?.team_id;

      if (!client_ids || !Array.isArray(client_ids) || client_ids.length === 0) {
        return res.status(400).json(new ServerResponse(false, null, "Invalid client IDs provided"));
      }

      // Verify all clients belong to the team
      const clientCheck = await db.query(
        "SELECT id FROM clients WHERE id = ANY($1) AND team_id = $2",
        [client_ids, teamId]
      );

      if (clientCheck.rows.length !== client_ids.length) {
        return res.status(400).json(new ServerResponse(false, null, "Some clients not found or not accessible"));
      }

      // Check if any clients have projects
      const projectCheck = await db.query(
        "SELECT client_id FROM projects WHERE client_id = ANY($1)",
        [client_ids]
      );

      if (projectCheck.rows.length > 0) {
        return res.status(400).json(new ServerResponse(false, null, "Cannot delete clients with assigned projects"));
      }

      // Delete all clients
      const deleteResult = await db.query(
        "DELETE FROM clients WHERE id = ANY($1) AND team_id = $2",
        [client_ids, teamId]
      );

      return res.json(new ServerResponse(true, { deleted_count: deleteResult.rowCount }, "Clients deleted successfully"));
    } catch (error) {
      console.error("Error bulk deleting clients:", error);
      return res.status(500).json(new ServerResponse(false, null, "Failed to delete clients"));
    }
  }

  // Client Portal Authentication Endpoints
  static async validateInvitation(req: AuthenticatedClientRequest, res: IWorkLenzResponse) {
    try {
      const { token } = req.query;

      if (!token) {
        return res.status(400).json(new ServerResponse(false, null, "Invitation token is required"));
      }

      // Get invitation details
      const invitation = await TokenService.getInvitationByToken(token as string);

      if (!invitation) {
        return res.status(404).json(new ServerResponse(false, null, "Invalid or expired invitation"));
      }

      // Return invitation details for the frontend
      return res.json(new ServerResponse(true, {
        valid: true,
        email: invitation.email,
        organizationName: invitation.team_name,
        id: invitation.id,
        name: invitation.name,
        role: invitation.role,
        clientName: invitation.client_name,
        companyName: invitation.company_name,
        teamName: invitation.team_name,
        expiresAt: invitation.expires_at,
        status: invitation.status
      }, "Invitation is valid"));
    } catch (error) {
      console.error("Error validating invitation:", error);
      return res.status(500).json(new ServerResponse(false, null, "Failed to validate invitation"));
    }
  }

  static async acceptInvitation(req: AuthenticatedClientRequest, res: IWorkLenzResponse) {
    try {
      const { token, password, name } = req.body;

      if (!token || !password || !name) {
        return res.status(400).json(new ServerResponse(false, null, "Token, password, and name are required"));
      }

      // Accept the invitation
      const newUser = await TokenService.acceptInvitation(token, {
        password,
        name
      });

      // Send welcome email
      const invitation = await TokenService.getInvitationByToken(token);
      if (invitation) {
        const portalLink = `${process.env.CLIENT_PORTAL_HOSTNAME ? `http://${process.env.CLIENT_PORTAL_HOSTNAME}` : "http://localhost:5174"}/login`;
        
        // Generate welcome email HTML
        const emailHtml = ClientPortalController.generateWelcomeEmailHTML({
          userName: newUser.name,
          clientName: invitation.client_name,
          companyName: invitation.company_name,
          portalLink
        });

        // Send welcome email using shared email function
        const emailRequest = new EmailRequest(
          [newUser.email],
          `Welcome to ${invitation.client_name} on Worklenz`,
          emailHtml
        );

        await sendEmail(emailRequest);
      }

      // Generate client access token for automatic login
      const tokenPayload = {
        clientId: newUser.client_id,
        organizationId: newUser.team_id,
        email: newUser.email,
        permissions: await TokenService.getClientPermissions(newUser.client_id),
        type: "client" as const
      };

      const accessToken = TokenService.generateClientToken(tokenPayload);

      // Update last login
      await db.query(
        "UPDATE client_users SET last_login = NOW() WHERE id = $1",
        [newUser.id]
      );

      return res.json(new ServerResponse(true, {
        token: accessToken,
        user: {
          id: newUser.id,
          email: newUser.email,
          name: newUser.name,
          role: newUser.role,
          clientId: newUser.client_id,
          clientName: newUser.client_name,
          companyName: newUser.company_name
        },
        expiresAt: new Date(Date.now() + 24 * 60 * 60 * 1000).toISOString() // 24 hours from now
      }, "Invitation accepted successfully"));
    } catch (error) {
      console.error("Error accepting invitation:", error);
      return res.status(500).json(new ServerResponse(false, null, "Failed to accept invitation"));
    }
  }

  static async clientLogin(req: AuthenticatedClientRequest, res: IWorkLenzResponse) {
    try {
      const { email, password } = req.body;

      if (!email || !password) {
        return res.status(400).json(new ServerResponse(false, null, "Email and password are required"));
      }

      // Authenticate client user
      const clientUser = await TokenService.authenticateClient(email, password);

      if (!clientUser) {
        return res.status(401).json(new ServerResponse(false, null, "Invalid email or password"));
      }

      // Generate client access token
      const tokenPayload = {
        clientId: clientUser.client_id,
        organizationId: clientUser.team_id,
        email: clientUser.email,
        permissions: await TokenService.getClientPermissions(clientUser.client_id),
        type: "client" as const
      };

      const accessToken = TokenService.generateClientToken(tokenPayload);

      // Update last login
      await db.query(
        "UPDATE client_users SET last_login = NOW() WHERE id = $1",
        [clientUser.id]
      );

      return res.json(new ServerResponse(true, {
        token: accessToken,
        user: {
          id: clientUser.id,
          email: clientUser.email,
          name: clientUser.name,
          role: clientUser.role,
          clientId: clientUser.client_id,
          clientName: clientUser.client_name,
          companyName: clientUser.company_name
        }
      }, "Login successful"));
    } catch (error) {
      console.error("Error during client login:", error);
      return res.status(500).json(new ServerResponse(false, null, "Login failed"));
    }
  }

  static async clientLogout(req: AuthenticatedClientRequest, res: IWorkLenzResponse) {
    try {
      // In a more complete implementation, you would invalidate the token
      // For now, we'll just return a success response
      return res.json(new ServerResponse(true, null, "Logout successful"));
    } catch (error) {
      console.error("Error during client logout:", error);
      return res.status(500).json(new ServerResponse(false, null, "Logout failed"));
    }
  }

  static async getClientProfile(req: AuthenticatedClientRequest, res: IWorkLenzResponse) {
    try {
      const {clientId} = req;
      const {clientEmail} = req;

      // Get client user details
      const query = `
        SELECT cu.*, c.name as client_name, c.company_name
        FROM client_users cu
        JOIN clients c ON cu.client_id = c.id
        WHERE cu.client_id = $1 AND cu.email = $2
      `;

      const result = await db.query(query, [clientId, clientEmail]);
      
      if (result.rows.length === 0) {
        return res.status(404).json(new ServerResponse(false, null, "Client profile not found"));
      }

      const clientUser = result.rows[0];

      return res.json(new ServerResponse(true, {
        id: clientUser.id,
        email: clientUser.email,
        name: clientUser.name,
        role: clientUser.role,
        clientId: clientUser.client_id,
        clientName: clientUser.client_name,
        companyName: clientUser.company_name,
        createdAt: clientUser.created_at,
        lastLogin: clientUser.last_login
      }, "Client profile retrieved successfully"));
    } catch (error) {
      console.error("Error fetching client profile:", error);
      return res.status(500).json(new ServerResponse(false, null, "Failed to retrieve client profile"));
    }
  }

  static async updateClientProfile(req: AuthenticatedClientRequest, res: IWorkLenzResponse) {
    try {
      const {clientId} = req;
      const {clientEmail} = req;
      const { name, currentPassword, newPassword } = req.body;

      if (!name) {
        return res.status(400).json(new ServerResponse(false, null, "Name is required"));
      }

      // Get current client user
      const currentUser = await db.query(
        "SELECT * FROM client_users WHERE client_id = $1 AND email = $2",
        [clientId, clientEmail]
      );

      if (currentUser.rows.length === 0) {
        return res.status(404).json(new ServerResponse(false, null, "Client user not found"));
      }

      const user = currentUser.rows[0];
      const updateFields = ["name = $1", "updated_at = NOW()"];
      const updateValues = [name];
      let paramIndex = 2;

      // Handle password update if provided
      if (newPassword) {
        if (!currentPassword) {
          return res.status(400).json(new ServerResponse(false, null, "Current password is required to set new password"));
        }

        // Verify current password
        const crypto = require("crypto");
        const currentPasswordHash = crypto.createHash("sha256").update(currentPassword).digest("hex");
        
        if (currentPasswordHash !== user.password_hash) {
          return res.status(400).json(new ServerResponse(false, null, "Current password is incorrect"));
        }

        // Hash new password
        const newPasswordHash = crypto.createHash("sha256").update(newPassword).digest("hex");
        updateFields.push(`password_hash = $${paramIndex}`);
        updateValues.push(newPasswordHash);
        paramIndex++;
      }

      // Update the user
      updateValues.push(user.id);
      const updateQuery = `
        UPDATE client_users 
        SET ${updateFields.join(", ")}
        WHERE id = $${paramIndex}
        RETURNING id, email, name, role, updated_at
      `;

      const result = await db.query(updateQuery, updateValues);
      const updatedUser = result.rows[0];

      return res.json(new ServerResponse(true, {
        id: updatedUser.id,
        email: updatedUser.email,
        name: updatedUser.name,
        role: updatedUser.role,
        updatedAt: updatedUser.updated_at
      }, "Profile updated successfully"));
    } catch (error) {
      console.error("Error updating client profile:", error);
      return res.status(500).json(new ServerResponse(false, null, "Failed to update profile"));
    }
  }
}

export default ClientPortalController; <|MERGE_RESOLUTION|>--- conflicted
+++ resolved
@@ -9,10 +9,7 @@
 import { uploadBase64, getClientPortalLogoKey } from "../shared/storage";
 import { log_error } from "../shared/utils";
 import { IWorkLenzRequest } from "../interfaces/worklenz-request";
-<<<<<<< HEAD
 import { IWorkLenzResponse } from "../interfaces/worklenz-response";
-=======
->>>>>>> c9bcb2c6
 
 class ClientPortalController {
 
@@ -1377,11 +1374,7 @@
   }
 
   // Settings
-<<<<<<< HEAD
   static async getSettings(req: IWorkLenzRequest, res: IWorkLenzResponse) {
-=======
-  static async getSettings(req: IWorkLenzRequest, res: Response) {
->>>>>>> c9bcb2c6
     try {
       const organizationTeamId = req.user?.organization_team_id || req.user?.team_id;
       if (!organizationTeamId) {
@@ -1415,11 +1408,7 @@
     }
   }
 
-<<<<<<< HEAD
   static async updateSettings(req: IWorkLenzRequest, res: IWorkLenzResponse) {
-=======
-  static async updateSettings(req: IWorkLenzRequest, res: Response) {
->>>>>>> c9bcb2c6
     try {
       const organizationTeamId = req.user?.organization_team_id || req.user?.team_id;
       const teamId = req.user?.team_id;
@@ -1479,11 +1468,7 @@
     }
   }
 
-<<<<<<< HEAD
   static async uploadLogo(req: IWorkLenzRequest, res: IWorkLenzResponse) {
-=======
-  static async uploadLogo(req: IWorkLenzRequest, res: Response) {
->>>>>>> c9bcb2c6
     try {
       const organizationTeamId = req.user?.organization_team_id || req.user?.team_id;
       if (!organizationTeamId) {
