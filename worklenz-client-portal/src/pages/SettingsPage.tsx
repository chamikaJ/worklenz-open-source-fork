import React from 'react';
<<<<<<< HEAD
import { 
  Card, 
  Typography, 
  Button, 
  Space, 
  Row, 
  Col 
} from 'antd';
import { 
  ShareAltOutlined 
} from '@ant-design/icons';

const { Title, Text } = Typography;

const SettingsPage: React.FC = () => {
  return (
    <div>
      <Title level={2}>
        <ShareAltOutlined /> Settings
      </Title>
      <p>Manage your account settings and preferences</p>

      <Row gutter={[16, 16]}>
        <Col xs={24} lg={12}>
          <Card title="Account Information" style={{ height: '100%' }}>
            <Space direction="vertical" style={{ width: '100%' }}>
              <Text type="secondary">
                View your account details and billing information in the Profile section.
              </Text>
              <Button size="large">
                View Profile
              </Button>
            </Space>
          </Card>
        </Col>
      </Row>
    </div>
=======
import { Card, Typography, Flex } from 'antd';

const { Title, Paragraph } = Typography;

const SettingsPage: React.FC = () => {
  return (
    <Flex vertical gap={24} style={{ width: '100%' }}>
      <Flex vertical gap={8}>
        <Title level={1} style={{ margin: 0 }}>Settings</Title>
        <Paragraph type="secondary" style={{ margin: 0 }}>
          Configure your application preferences
        </Paragraph>
      </Flex>
      
      <Card style={{ height: 'calc(100vh - 248px)' }}>
        <p>Settings page coming soon...</p>
      </Card>
    </Flex>
>>>>>>> c9bcb2c6
  );
};

export default SettingsPage;<|MERGE_RESOLUTION|>--- conflicted
+++ resolved
@@ -1,5 +1,4 @@
 import React from 'react';
-<<<<<<< HEAD
 import { 
   Card, 
   Typography, 
@@ -7,10 +6,10 @@
   Space, 
   Row, 
   Col 
-} from 'antd';
+} from '@/shared/antd-imports';
 import { 
   ShareAltOutlined 
-} from '@ant-design/icons';
+} from '@/shared/antd-imports';
 
 const { Title, Text } = Typography;
 
@@ -37,26 +36,6 @@
         </Col>
       </Row>
     </div>
-=======
-import { Card, Typography, Flex } from 'antd';
-
-const { Title, Paragraph } = Typography;
-
-const SettingsPage: React.FC = () => {
-  return (
-    <Flex vertical gap={24} style={{ width: '100%' }}>
-      <Flex vertical gap={8}>
-        <Title level={1} style={{ margin: 0 }}>Settings</Title>
-        <Paragraph type="secondary" style={{ margin: 0 }}>
-          Configure your application preferences
-        </Paragraph>
-      </Flex>
-      
-      <Card style={{ height: 'calc(100vh - 248px)' }}>
-        <p>Settings page coming soon...</p>
-      </Card>
-    </Flex>
->>>>>>> c9bcb2c6
   );
 };
 
