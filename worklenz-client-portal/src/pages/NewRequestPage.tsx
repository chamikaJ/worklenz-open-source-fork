--- conflicted
+++ resolved
@@ -110,11 +110,7 @@
                 showSearch
                 optionFilterProp="children"
               >
-<<<<<<< HEAD
-                {(servicesData?.body as any)?.map((service: any) => (
-=======
                 {servicesData?.body?.map((service: { id: string; name: string }) => (
->>>>>>> c9bcb2c6
                   <Select.Option key={service.id} value={service.id}>
                     {service.name}
                   </Select.Option>
