--- conflicted
+++ resolved
@@ -1,10 +1,5 @@
-<<<<<<< HEAD
 import React, { useEffect, useState } from 'react';
-import { Card, Row, Col, Statistic, Spin, Alert } from 'antd';
-=======
-import React from 'react';
-import { Card, Row, Col, Statistic, Spin, Alert, Typography, Flex } from 'antd';
->>>>>>> c9bcb2c6
+import { Card, Row, Col, Statistic, Spin, Alert, Typography, Flex } from '@/shared/antd-imports';
 import { 
   FileTextOutlined, 
   ProjectOutlined, 
