import React from 'react';
import {
  Layout,
  Avatar,
  Dropdown,
  Badge,
  Button,
  theme,
  Select,
  Switch,
<<<<<<< HEAD
  Typography,
  UserOutlined,
  BellOutlined,
=======
  // Space,
  Typography,
  UserOutlined,
  BellOutlined,
  // MenuFoldOutlined,
  // MenuUnfoldOutlined,
>>>>>>> c9bcb2c6
  LogoutOutlined,
  MoonOutlined,
  SunOutlined,
  TranslationOutlined,
} from '@/shared/antd-imports';
import { Outlet, useNavigate } from 'react-router-dom';
import { useAppSelector } from '@/hooks/useAppSelector';
import { useAppDispatch } from '@/hooks/useAppDispatch';
import { logout, setUser } from '@/store/slices/authSlice';
import { toggleSidebar, setTheme, toggleNotificationPanel, setLanguage } from '@/store/slices/uiSlice';
import { useGetProfileQuery, useGetNotificationsQuery } from '@/store/api';
import type { RootState } from '@/store';
import { useTranslation } from 'react-i18next';
import ClientPortalSidebar from './ClientPortalSidebar';
import { useResponsive } from '@/hooks/useResponsive';
<<<<<<< HEAD
import { useGetSettingsQuery } from '@/store/api';
=======
// import worklenzLightLogo from '@/assets/images/worklenz-light-mode.png';
// import worklenzDarkLogo from '@/assets/images/worklenz-dark-mode.png';
// import { useGetSettingsQuery } from '@/store/api';
>>>>>>> c9bcb2c6

const { Header, Sider, Content } = Layout;
const { Text } = Typography;

const ClientLayout: React.FC = () => {
  const navigate = useNavigate();
<<<<<<< HEAD
=======
  // const location = useLocation();
>>>>>>> c9bcb2c6
  const dispatch = useAppDispatch();
  const { token } = theme.useToken();
  const { t, i18n } = useTranslation();
  const { isMobile } = useResponsive();
  
  const { isAuthenticated } = useAppSelector((state: RootState) => state.auth);

  // Redirect unauthenticated users to login
  React.useEffect(() => {
    if (!isAuthenticated) {
      navigate('/auth/login', { replace: true });
    }
  }, [isAuthenticated, navigate]);
  
  const sidebarCollapsed = useAppSelector((state: RootState) => state.ui.sidebarCollapsed);
  const currentTheme = useAppSelector((state: RootState) => state.ui.theme);
  const currentLanguage = useAppSelector((state: RootState) => state.ui.language);
  const notifications = useAppSelector((state: RootState) => state.ui.notifications);
  const user = useAppSelector((state: RootState) => state.auth.user);
  
  // Get client portal settings for custom logo
<<<<<<< HEAD
  const { } = useGetSettingsQuery();
=======
  // const { data: settingsData } = useGetSettingsQuery();
>>>>>>> c9bcb2c6

  // RTK Query hooks
  const { data: profileData } = useGetProfileQuery();
  const { data: notificationsData } = useGetNotificationsQuery({ limit: 10 });

  // Update user data when profile is loaded
  React.useEffect(() => {
    if (profileData?.body && !user) {
      dispatch(setUser(profileData.body));
    }
  }, [profileData, user, dispatch]);

  // Update notification count
  React.useEffect(() => {
    // if (notificationsData?.body) {
    //   const unreadCount = notificationsData.body.filter(n => !n.read).length;
    //   // dispatch(setUnreadNotifications(unreadCount));
    // }
  }, [notificationsData]);

  const handleLogout = () => {
    dispatch(logout());
    navigate('/auth/login');
  };

  const handleThemeToggle = () => {
    dispatch(setTheme(currentTheme === 'light' ? 'dark' : 'light'));
  };

  const handleLanguageChange = (language: string) => {
    dispatch(setLanguage(language));
    i18n.changeLanguage(language);
  };

  const languageOptions = [
    { value: 'en', label: 'English' },
    { value: 'es', label: 'Español' },
    { value: 'pt', label: 'Português' },
    { value: 'de', label: 'Deutsch' },
    { value: 'al', label: 'Shqip' },
    { value: 'zh', label: '中文' },
  ];


  const userMenuItems = [
    {
      key: 'profile',
      icon: <UserOutlined />,
      label: t('user.profile', 'Profile'),
      onClick: () => navigate('/profile'),
    },
    {
      key: 'theme',
      icon: currentTheme === 'light' ? <MoonOutlined /> : <SunOutlined />,
      label: t(`theme.${currentTheme === 'light' ? 'dark' : 'light'}`, currentTheme === 'light' ? 'Dark Mode' : 'Light Mode'),
      onClick: handleThemeToggle,
    },
    {
      key: 'language',
      icon: <TranslationOutlined />,
      label: (
        <Select
          value={currentLanguage}
          onChange={handleLanguageChange}
          style={{ width: 120 }}
          size="small"
          bordered={false}
          options={languageOptions}
          onClick={(e) => e.stopPropagation()}
        />
      ),
    },
    {
      type: 'divider' as const,
    },
    {
      key: 'logout',
      icon: <LogoutOutlined />,
      label: t('user.logout', 'Logout'),
      onClick: handleLogout,
    },
  ];

  const notificationMenuItems = [
    {
      key: 'notifications',
      label: (
        <div style={{ padding: '8px 0', maxWidth: '280px' }}>
          <div style={{ fontWeight: 'bold', marginBottom: '8px' }}>{t('notifications.title', 'Notifications')}</div>
          {Array.isArray(notificationsData?.body) && notificationsData.body.length > 0 ? (
            notificationsData.body.slice(0, 3).map((notification) => (
              <div key={notification.id} style={{ 
                fontSize: '12px', 
                marginBottom: '6px',
                padding: '4px 0',
                borderBottom: '1px solid #f0f0f0'
              }}>
                <Text ellipsis={{ tooltip: notification.title }}>{notification.title}</Text>
              </div>
            ))
          ) : (
            <div style={{ fontSize: '12px', color: token.colorTextSecondary }}>
              {t('notifications.empty', 'No new notifications')}
            </div>
          )}
        </div>
      ),
    },
  ];

  return (
    <Layout style={{ minHeight: '100vh' }}>
      {!isMobile && (
        <Sider
          trigger={null}
          collapsible
          collapsed={sidebarCollapsed}
          width={280}
          collapsedWidth={80}
          style={{
            borderRight: `1px solid ${token.colorBorder}`,
            background: token.colorBgContainer,
            position: 'fixed',
            height: '100vh',
            left: 0,
            top: 0,
            zIndex: 1001,
          }}
        >
          <ClientPortalSidebar
            collapsed={sidebarCollapsed}
            onToggleCollapse={() => dispatch(toggleSidebar())}
          />
        </Sider>
      )}
      
      {isMobile && (
        <ClientPortalSidebar
          collapsed={false}
          onToggleCollapse={() => dispatch(toggleSidebar())}
        />
      )}
      
      <Layout
        style={{
          marginLeft: isMobile ? 0 : sidebarCollapsed ? 80 : 280,
          transition: 'margin-left 0.2s ease',
        }}
      >
        <Header
          style={{
            padding: isMobile ? '0 16px' : '0 24px',
            background: token.colorBgContainer,
            borderBottom: `1px solid ${token.colorBorder}`,
            display: 'flex',
            alignItems: 'center',
            justifyContent: 'space-between',
            boxShadow: '0 2px 8px rgba(0,0,0,0.06)',
            height: 72,
            zIndex: 1000,
            position: 'sticky',
            top: 0,
          }}
        >
          <div style={{ 
            display: 'flex', 
            alignItems: 'center', 
            gap: isMobile ? 8 : 16,
            background: token.colorBgLayout,
            padding: isMobile ? '6px 12px' : '8px 16px',
            borderRadius: '12px',
            border: `1px solid ${token.colorBorder}`,
          }}>
            <Switch
              checked={currentTheme === 'dark'}
              onChange={handleThemeToggle}
              checkedChildren={<MoonOutlined />}
              unCheckedChildren={<SunOutlined />}
              size="small"
              style={{
                backgroundColor: currentTheme === 'dark' ? '#1890ff' : '#d9d9d9',
                borderColor: currentTheme === 'dark' ? '#1890ff' : '#d9d9d9',
              }}
            />
            {!isMobile && (
              <Select
                value={currentLanguage}
                onChange={handleLanguageChange}
                style={{ width: 110 }}
                size="small"
                options={languageOptions}
                suffixIcon={<TranslationOutlined />}
                bordered={false}
              />
            )}
          </div>
          
          <div style={{ display: 'flex', alignItems: 'center', gap: isMobile ? 12 : 20 }}>
            <Dropdown
              menu={{ items: notificationMenuItems }}
              placement="bottomRight"
              trigger={['click']}
            >
              <Badge count={notifications.unreadCount} size="small" offset={[-2, 2]}>
                <Button
                  type="text"
                  icon={<BellOutlined />}
                  style={{ 
                    fontSize: '18px',
                    width: 44,
                    height: 44,
                    borderRadius: '10px',
                    transition: 'all 0.2s ease',
                    display: 'flex',
                    alignItems: 'center',
                    justifyContent: 'center',
                  }}
                  onClick={() => dispatch(toggleNotificationPanel())}
                  onMouseEnter={(e) => {
                    e.currentTarget.style.background = token.colorBgTextHover;
                  }}
                  onMouseLeave={(e) => {
                    e.currentTarget.style.background = 'transparent';
                  }}
                />
              </Badge>
            </Dropdown>
            
            <Dropdown
              menu={{ items: userMenuItems }}
              placement="bottomRight"
              trigger={['click']}
            >
              <div style={{ 
                cursor: 'pointer', 
                display: 'flex', 
                alignItems: 'center', 
                gap: isMobile ? 8 : 12,
                padding: isMobile ? '6px 12px' : '8px 16px',
                borderRadius: '12px',
                transition: 'all 0.2s ease',
                border: `1px solid ${token.colorBorder}`,
                background: token.colorBgContainer,
              }}
              onMouseEnter={(e) => {
                e.currentTarget.style.background = token.colorBgTextHover;
                e.currentTarget.style.transform = 'translateY(-1px)';
                e.currentTarget.style.boxShadow = '0 4px 12px rgba(0,0,0,0.1)';
              }}
              onMouseLeave={(e) => {
                e.currentTarget.style.background = token.colorBgContainer;
                e.currentTarget.style.transform = 'translateY(0)';
                e.currentTarget.style.boxShadow = 'none';
              }}
              >
                <Avatar 
                  icon={<UserOutlined />} 
                  style={{ 
                    backgroundColor: token.colorPrimary,
                    width: isMobile ? 32 : 36,
                    height: isMobile ? 32 : 36,
                  }}
                />
                {!isMobile && (
                  <div style={{ display: 'flex', flexDirection: 'column', alignItems: 'flex-start' }}>
                    <span style={{ 
                      fontSize: '14px', 
                      fontWeight: '600',
                      color: token.colorText,
                      lineHeight: '1.2',
                    }}>
                      {user?.name || t('user.defaultName', 'Client User')}
                    </span>
                    <span style={{ 
                      fontSize: '12px', 
                      color: token.colorTextSecondary,
                      lineHeight: '1.2',
                    }}>
                      {user?.email || 'user@example.com'}
                    </span>
                  </div>
                )}
              </div>
            </Dropdown>
          </div>
        </Header>
        
        <Content
          style={{
            margin: isMobile ? '16px' : '24px',
            padding: isMobile ? '20px' : '32px',
            background: token.colorBgContainer,
            borderRadius: isMobile ? '12px' : '16px',
            minHeight: 280,
            overflow: 'auto',
            boxShadow: '0 2px 8px rgba(0,0,0,0.06)',
            border: `1px solid ${token.colorBorderSecondary}`,
          }}
        >
          <div style={{ 
            maxWidth: '1200px', 
            margin: '0 auto',
            minHeight: 'calc(100vh - 200px)',
            width: '100%',
          }}>
            <Outlet />
          </div>
        </Content>
      </Layout>
    </Layout>
  );
};

export default ClientLayout; <|MERGE_RESOLUTION|>--- conflicted
+++ resolved
@@ -8,18 +8,9 @@
   theme,
   Select,
   Switch,
-<<<<<<< HEAD
   Typography,
   UserOutlined,
   BellOutlined,
-=======
-  // Space,
-  Typography,
-  UserOutlined,
-  BellOutlined,
-  // MenuFoldOutlined,
-  // MenuUnfoldOutlined,
->>>>>>> c9bcb2c6
   LogoutOutlined,
   MoonOutlined,
   SunOutlined,
@@ -35,23 +26,13 @@
 import { useTranslation } from 'react-i18next';
 import ClientPortalSidebar from './ClientPortalSidebar';
 import { useResponsive } from '@/hooks/useResponsive';
-<<<<<<< HEAD
 import { useGetSettingsQuery } from '@/store/api';
-=======
-// import worklenzLightLogo from '@/assets/images/worklenz-light-mode.png';
-// import worklenzDarkLogo from '@/assets/images/worklenz-dark-mode.png';
-// import { useGetSettingsQuery } from '@/store/api';
->>>>>>> c9bcb2c6
 
 const { Header, Sider, Content } = Layout;
 const { Text } = Typography;
 
 const ClientLayout: React.FC = () => {
   const navigate = useNavigate();
-<<<<<<< HEAD
-=======
-  // const location = useLocation();
->>>>>>> c9bcb2c6
   const dispatch = useAppDispatch();
   const { token } = theme.useToken();
   const { t, i18n } = useTranslation();
@@ -71,13 +52,6 @@
   const currentLanguage = useAppSelector((state: RootState) => state.ui.language);
   const notifications = useAppSelector((state: RootState) => state.ui.notifications);
   const user = useAppSelector((state: RootState) => state.auth.user);
-  
-  // Get client portal settings for custom logo
-<<<<<<< HEAD
-  const { } = useGetSettingsQuery();
-=======
-  // const { data: settingsData } = useGetSettingsQuery();
->>>>>>> c9bcb2c6
 
   // RTK Query hooks
   const { data: profileData } = useGetProfileQuery();
