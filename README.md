--- conflicted
+++ resolved
@@ -358,9 +358,6 @@
 **Option 2: Using Docker Compose directly**
 ```bash
 docker-compose down
-<<<<<<< HEAD
-```
-=======
 ```
 
 ## MinIO Integration
@@ -490,4 +487,3 @@
   - Other backend settings
 
 For custom configuration, edit the `.env` file or the `update-docker-env.sh` script.
->>>>>>> a50ef47a
