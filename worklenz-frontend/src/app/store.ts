import { configureStore } from '@reduxjs/toolkit';
import { TypedUseSelectorHook, useDispatch, useSelector } from 'react-redux';

// Auth & User
import authReducer from '@features/auth/authSlice';
import userReducer from '@features/user/userSlice';

// Home Page
import homePageReducer from '@features/home-page/home-page.slice';
import userActivityReducer from '@features/home-page/user-activity.slice';

// Account Setup
import accountSetupReducer from '@features/account-setup/account-setup.slice';

// Core UI
import themeReducer from '@features/theme/themeSlice';
import localesReducer from '@features/i18n/localesSlice';
import alertsReducer from '@/services/alerts/alertSlice';

// Projects
import projectReducer from '@features/project/project.slice';
import projectsReducer from '@features/projects/projectsSlice';
import projectMemberReducer from '@features/projects/singleProject/members/projectMembersSlice';
import projectViewTaskListColumnsReducer from '@features/projects/singleProject/taskListColumns/taskColumnsSlice';
import phaseReducer from '@/features/projects/singleProject/phase/phases.slice';
import updatesReducer from '../features/projects/singleProject/updates/updatesSlice';
import statusReducer from '@features/projects/status/StatusSlice';
import deleteStatusReducer from '@features/projects/status/DeleteStatusSlice';
import bulkActionReducer from '@features/projects/bulkActions/bulkActionSlice';
import projectInsightsReducer from '@features/projects/insights/project-insights.slice';
import taskListCustomColumnsReducer from '@features/projects/singleProject/task-list-custom-columns/task-list-custom-columns-slice';
import boardReducer from '@features/board/board-slice';
import projectDrawerReducer from '@features/project/project-drawer.slice';

// Project Lookups
import projectCategoriesReducer from '@features/projects/lookups/projectCategories/projectCategoriesSlice';
import projectStatusesReducer from '@features/projects/lookups/projectStatuses/projectStatusesSlice';
import projectHealthReducer from '@features/projects/lookups/projectHealth/projectHealthSlice';

// Tasks
import taskReducer from '@features/tasks/tasks.slice';
import createCardReducer from '@/features/board/create-card.slice';
import priorityReducer from '@features/taskAttributes/taskPrioritySlice';
import taskLabelsReducer from '@features/taskAttributes/taskLabelSlice';
import taskStatusReducer, { deleteStatus } from '@features/taskAttributes/taskStatusSlice';
import taskDrawerReducer from '@features/task-drawer/task-drawer.slice';
import enhancedKanbanReducer from '@features/enhanced-kanban/enhanced-kanban.slice';

// Settings & Management
import memberReducer from '@features/settings/member/memberSlice';
import clientReducer from '@features/settings/client/clientSlice';
import jobReducer from '@features/settings/job/jobSlice';
import teamReducer from '@features/teams/teamSlice';
import billingReducer from '@/features/admin-center/billing/billing.slice';
import categoriesReducer from '@features/settings/categories/categoriesSlice';
import labelReducer from '@features/settings/label/labelSlice';

// Admin Center
import adminCenterReducer from '@features/admin-center/admin-center.slice';

// Features
import dateReducer from '@features/date/dateSlice';
import notificationReducer from '@/features/navbar/notificationSlice';
import buttonReducer from '@features/actionSetup/buttonSlice';
import scheduleReducer from '../features/schedule/scheduleSlice';

// Reports
import reportingReducer from '@features/reporting/reporting.slice';
import timeLogReducer from '../features/timeReport/projects/timeLogSlice';
import taskTemplateReducer from '../features/settings/taskTemplates/taskTemplateSlice';
import projectReportsTableColumnsReducer from '../features/reporting/projectReports/project-reports-table-column-slice/project-reports-table-column-slice';
import projectReportsReducer from '../features/reporting/projectReports/project-reports-slice';
import membersReportsReducer from '../features/reporting/membersReports/membersReportsSlice';
import timeReportsOverviewReducer from '@features/reporting/time-reports/time-reports-overview.slice';

import roadmapReducer from '../features/roadmap/roadmap-slice';
import teamMembersReducer from '@features/team-members/team-members.slice';
import groupByFilterDropdownReducer from '../features/group-by-filter-dropdown/group-by-filter-dropdown-slice';

// Task Management System
import taskManagementReducer from '@/features/task-management/task-management.slice';
import groupingReducer from '@/features/task-management/grouping.slice';
import selectionReducer from '@/features/task-management/selection.slice';
import homePageApiService from '@/api/home-page/home-page.api.service';
import { projectsApi } from '@/api/projects/projects.v1.api.service';
import { userActivityApiService } from '@/api/home-page/user-activity.api.service';
import { roadmapApi } from '@/pages/projects/projectView/gantt/services/roadmap-api.service';
import projectWorkloadApi from '@/api/project-workload/project-workload.api.service';

import projectViewReducer from '@features/project/project-view-slice';
import taskManagementFieldsReducer from '@features/task-management/taskListFields.slice';
import projectWorkloadReducer from '@features/project-workload/projectWorkloadSlice';

//clients portal
import clientsPortalReducer from '../features/clients-portal';

//client view
import clientViewReducer from '../features/client-view';

// Client Portal API
import { clientPortalApi } from '@/api/client-portal/client-portal-api';

export const store = configureStore({
  middleware: getDefaultMiddleware =>
    getDefaultMiddleware({
      serializableCheck: false,
    }).concat(
      homePageApiService.middleware, 
<<<<<<< HEAD
      projectsApi.middleware,
      clientPortalApi.middleware,
      userActivityApiService.middleware
=======
      projectsApi.middleware, 
      userActivityApiService.middleware, 
      roadmapApi.middleware,
      projectWorkloadApi.middleware
>>>>>>> 7a72762d
    ),
  reducer: {
    // Auth & User
    auth: authReducer,
    userReducer: userReducer,

    // Account Setup
    accountSetupReducer: accountSetupReducer,

    // Home Page
    homePageReducer: homePageReducer,
    [homePageApiService.reducerPath]: homePageApiService.reducer,
    [projectsApi.reducerPath]: projectsApi.reducer,
<<<<<<< HEAD
    [clientPortalApi.reducerPath]: clientPortalApi.reducer,
=======
    [roadmapApi.reducerPath]: roadmapApi.reducer,
    [projectWorkloadApi.reducerPath]: projectWorkloadApi.reducer,
>>>>>>> 7a72762d
    userActivityReducer: userActivityReducer,
    [userActivityApiService.reducerPath]: userActivityApiService.reducer,

    // Core UI
    themeReducer: themeReducer,
    localesReducer: localesReducer,
    alertsReducer: alertsReducer,

    // Projects
    projectReducer: projectReducer,
    projectsReducer: projectsReducer,
    projectMemberReducer: projectMemberReducer,
    teamMembersReducer: teamMembersReducer,
    projectViewTaskListColumnsReducer: projectViewTaskListColumnsReducer,
    phaseReducer: phaseReducer,
    updatesReducer: updatesReducer,
    statusReducer: statusReducer,
    deleteStatusReducer: deleteStatusReducer,
    bulkActionReducer: bulkActionReducer,
    projectInsightsReducer: projectInsightsReducer,
    taskListCustomColumnsReducer: taskListCustomColumnsReducer,
    boardReducer: boardReducer,
    projectDrawerReducer: projectDrawerReducer,

    projectViewReducer: projectViewReducer,
    projectWorkload: projectWorkloadReducer,

    // Project Lookups
    projectCategoriesReducer: projectCategoriesReducer,
    projectStatusesReducer: projectStatusesReducer,
    projectHealthReducer: projectHealthReducer,

    // Tasks
    taskReducer: taskReducer,
    createCardReducer: createCardReducer,
    priorityReducer: priorityReducer,
    taskLabelsReducer: taskLabelsReducer,
    taskStatusReducer: taskStatusReducer,
    taskDrawerReducer: taskDrawerReducer,
    enhancedKanbanReducer: enhancedKanbanReducer,

    // Settings & Management
    memberReducer: memberReducer,
    clientReducer: clientReducer,
    jobReducer: jobReducer,
    teamReducer: teamReducer,
    billingReducer: billingReducer,
    categoriesReducer: categoriesReducer,
    labelReducer: labelReducer,

    // Admin Center
    adminCenterReducer: adminCenterReducer,

    // Features
    dateReducer: dateReducer,
    notificationReducer: notificationReducer,
    button: buttonReducer,
    scheduleReducer: scheduleReducer,

    // Reports
    reportingReducer: reportingReducer,
    timeLogReducer: timeLogReducer,
    taskTemplateReducer: taskTemplateReducer,
    projectReportsTableColumnsReducer: projectReportsTableColumnsReducer,
    projectReportsReducer: projectReportsReducer,
    membersReportsReducer: membersReportsReducer,
    roadmapReducer: roadmapReducer,
    groupByFilterDropdownReducer: groupByFilterDropdownReducer,
    timeReportsOverviewReducer: timeReportsOverviewReducer,

    // Task Management System
    taskManagement: taskManagementReducer,
    grouping: groupingReducer,
    taskManagementSelection: selectionReducer,
    taskManagementFields: taskManagementFieldsReducer,

    //clients portal
    clientsPortalReducer: clientsPortalReducer,

    //client view
    clientViewReducer: clientViewReducer,
  },
});

export type RootState = ReturnType<typeof store.getState>;
export type AppDispatch = typeof store.dispatch;

export const useAppDispatch = () => useDispatch<AppDispatch>();
export const useAppSelector: TypedUseSelectorHook<RootState> = useSelector;<|MERGE_RESOLUTION|>--- conflicted
+++ resolved
@@ -106,16 +106,11 @@
       serializableCheck: false,
     }).concat(
       homePageApiService.middleware, 
-<<<<<<< HEAD
       projectsApi.middleware,
       clientPortalApi.middleware,
-      userActivityApiService.middleware
-=======
-      projectsApi.middleware, 
-      userActivityApiService.middleware, 
+      userActivityApiService.middleware,
       roadmapApi.middleware,
       projectWorkloadApi.middleware
->>>>>>> 7a72762d
     ),
   reducer: {
     // Auth & User
@@ -129,12 +124,9 @@
     homePageReducer: homePageReducer,
     [homePageApiService.reducerPath]: homePageApiService.reducer,
     [projectsApi.reducerPath]: projectsApi.reducer,
-<<<<<<< HEAD
     [clientPortalApi.reducerPath]: clientPortalApi.reducer,
-=======
     [roadmapApi.reducerPath]: roadmapApi.reducer,
     [projectWorkloadApi.reducerPath]: projectWorkloadApi.reducer,
->>>>>>> 7a72762d
     userActivityReducer: userActivityReducer,
     [userActivityApiService.reducerPath]: userActivityApiService.reducer,
 
