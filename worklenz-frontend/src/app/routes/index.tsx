import { createBrowserRouter, Navigate, RouteObject, useLocation } from 'react-router-dom';
import { lazy, Suspense, memo, useMemo } from 'react';
import rootRoutes from './root-routes';
import authRoutes from './auth-routes';
import mainRoutes from './main-routes';
import notFoundRoute from './not-found-route';
import accountSetupRoute from './account-setup-routes';
import reportingRoutes from './reporting-routes';
import clientPortalRoutes from './client-portal-routes';
import { useAuthService } from '@/hooks/useAuth';
import { AuthenticatedLayout } from '@/layouts/AuthenticatedLayout';
import ErrorBoundary from '@/components/ErrorBoundary';
import { SuspenseFallback } from '@/components/suspense-fallback/suspense-fallback';
import { ISUBSCRIPTION_TYPE } from '@/shared/constants';
import { LicenseExpiredModal } from '@/components/LicenseExpiredModal/LicenseExpiredModal';

// Lazy load the NotFoundPage component for better code splitting
const NotFoundPage = lazy(() => import('@/pages/404-page/404-page'));

interface GuardProps {
  children: React.ReactNode;
}

// Route-based code splitting utility
const withCodeSplitting = (Component: React.LazyExoticComponent<React.ComponentType<any>>) => {
  return memo(() => (
    <Suspense fallback={<SuspenseFallback />}>
      <Component />
    </Suspense>
  ));
};

// Memoized guard components with defensive programming
import { useAuthStatus } from '@/hooks/useAuthStatus';
import clientViewRoutes from './client-view-routes';

export const AuthGuard = memo(({ children }: GuardProps) => {
  const { isAuthenticated, location } = useAuthStatus();

  if (!isAuthenticated) {
    return <Navigate to="/auth" state={{ from: location }} replace />;
  }

  return <>{children}</>;
});

AuthGuard.displayName = 'AuthGuard';

export const AdminGuard = memo(({ children }: GuardProps) => {
  const { isAuthenticated, isAdmin, location } = useAuthStatus();

  if (!isAuthenticated) {
    return <Navigate to="/auth" state={{ from: location }} replace />;
  }

  if (!isAdmin) {
    return <Navigate to="/worklenz/unauthorized" />;
  }

  return <>{children}</>;
});

AdminGuard.displayName = 'AdminGuard';

export const LicenseExpiryGuard = memo(({ children }: GuardProps) => {
  const { isLicenseExpired, location } = useAuthStatus();
  const authService = useAuthService();

  const isAdminCenterRoute = location.pathname.includes('/worklenz/admin-center');
  const isAccountDeletionRoute = location.pathname.includes('/worklenz/settings/account-deletion');

  // Show modal instead of redirecting, but not on admin center routes or account deletion
  const showModal = isLicenseExpired && !isAdminCenterRoute && !isAccountDeletionRoute;

  // Get the user's subscription type
  const currentSession = authService?.getCurrentSession();
  const subscriptionType = currentSession?.subscription_type as ISUBSCRIPTION_TYPE;

  // If license is expired and not on admin center, show modal overlay
  if (showModal) {
    return (
      <>
        {/* Render children normally */}
        {children}
        {/* Show modal as an overlay */}
        <LicenseExpiredModal open={true} subscriptionType={subscriptionType} />
      </>
    );
  }

  return <>{children}</>;
});

LicenseExpiryGuard.displayName = 'LicenseExpiryGuard';

export const SetupGuard = memo(({ children }: GuardProps) => {
  const { isAuthenticated, isSetupComplete, location } = useAuthStatus();

  if (!isAuthenticated) {
    return <Navigate to="/auth" state={{ from: location }} replace />;
  }

  if (!isSetupComplete) {
    return <Navigate to="/worklenz/setup" />;
  }

  return <>{children}</>;
});

SetupGuard.displayName = 'SetupGuard';

// Combined guard for routes that require both authentication and setup completion
export const AuthAndSetupGuard = memo(({ children }: GuardProps) => {
  const { isAuthenticated, isSetupComplete, location } = useAuthStatus();

  if (!isAuthenticated) {
    return <Navigate to="/auth" state={{ from: location }} replace />;
  }

  if (!isSetupComplete) {
    return <Navigate to="/worklenz/setup" />;
  }

  return <>{children}</>;
});

AuthAndSetupGuard.displayName = 'AuthAndSetupGuard';

// Optimized route wrapping function with Suspense boundaries
const wrapRoutes = (
  routes: RouteObject[],
  Guard: React.ComponentType<{ children: React.ReactNode }>
): RouteObject[] => {
  return routes.map(route => {
    const wrappedRoute = {
      ...route,
      element: (
        <Suspense fallback={<SuspenseFallback />}>
          <Guard>{route.element}</Guard>
        </Suspense>
      ),
    };

    if (route.children) {
      wrappedRoute.children = wrapRoutes(route.children, Guard);
    }

    if (route.index) {
      delete wrappedRoute.children;
    }

    return wrappedRoute;
  });
};

// Optimized static license expired component
const StaticLicenseExpired = memo(() => {
  return (
    <div
      style={{
        marginTop: 65,
        minHeight: '90vh',
        backgroundColor: '#f5f5f5',
        padding: '20px',
        display: 'flex',
        justifyContent: 'center',
        alignItems: 'center',
      }}
    >
      <div
        style={{
          background: 'white',
          padding: '30px',
          borderRadius: '8px',
          boxShadow: '0 2px 8px rgba(0,0,0,0.1)',
          textAlign: 'center',
          maxWidth: '600px',
        }}
      >
        <h1 style={{ fontSize: '24px', color: '#faad14', marginBottom: '16px' }}>
          Your Worklenz trial has expired!
        </h1>
        <p style={{ fontSize: '16px', color: '#555', marginBottom: '24px' }}>
          Please upgrade now to continue using Worklenz.
        </p>
        <button
          style={{
            backgroundColor: '#1890ff',
            color: 'white',
            border: 'none',
            padding: '8px 16px',
            borderRadius: '4px',
            fontSize: '16px',
            cursor: 'pointer',
          }}
          onClick={() => (window.location.href = '/worklenz/admin-center/billing')}
        >
          Upgrade now
        </button>
      </div>
    </div>
  );
});

StaticLicenseExpired.displayName = 'StaticLicenseExpired';

// Create route arrays (moved outside of useMemo to avoid hook violations)
const publicRoutes = [...rootRoutes, ...authRoutes, notFoundRoute];

// Apply combined guard to main routes that require both auth and setup completion
const protectedMainRoutes = wrapRoutes(mainRoutes, AuthAndSetupGuard);
const adminRoutes = wrapRoutes(reportingRoutes, AdminGuard);
const adminclientPortalRoutes = wrapRoutes(clientPortalRoutes, AdminGuard);
const setupRoutes = wrapRoutes([accountSetupRoute], AuthGuard);

// License expiry check function - only wrap top-level routes, not children
const withLicenseExpiryCheck = (routes: RouteObject[]): RouteObject[] => {
  return routes.map(route => {
    const wrappedRoute = {
      ...route,
      element: (
        <Suspense fallback={<SuspenseFallback />}>
          <LicenseExpiryGuard>{route.element}</LicenseExpiryGuard>
        </Suspense>
      ),
    };

    // Don't wrap children - they'll inherit the guard from parent
    if (route.children) {
      wrappedRoute.children = route.children;
    }

    return wrappedRoute;
  });
};

const licenseCheckedMainRoutes = withLicenseExpiryCheck(protectedMainRoutes);
const licenseCheckedAdminRoutes = withLicenseExpiryCheck(adminRoutes);

// Create optimized router with future flags for better performance
const router = createBrowserRouter(
  [
    {
      element: (
        <ErrorBoundary>
          <AuthenticatedLayout />
        </ErrorBoundary>
      ),
      errorElement: (
        <ErrorBoundary>
          <Suspense fallback={<SuspenseFallback />}>
            <NotFoundPage />
          </Suspense>
        </ErrorBoundary>
      ),
<<<<<<< HEAD
      children: [...licenseCheckedMainRoutes, ...adminRoutes, ...adminclientPortalRoutes, ...clientViewRoutes , ...setupRoutes, licenseExpiredRoute],
=======
      children: [...licenseCheckedMainRoutes, ...licenseCheckedAdminRoutes, ...setupRoutes],
>>>>>>> 039cf9f1
    },
    ...publicRoutes,
  ],
  {
    // Enable React Router future features for better performance
    future: {
      v7_relativeSplatPath: true,
      v7_fetcherPersist: true,
      v7_normalizeFormMethod: true,
      v7_partialHydration: true,
      v7_skipActionErrorRevalidation: true,
    },
  }
);

export default router;<|MERGE_RESOLUTION|>--- conflicted
+++ resolved
@@ -253,11 +253,7 @@
           </Suspense>
         </ErrorBoundary>
       ),
-<<<<<<< HEAD
-      children: [...licenseCheckedMainRoutes, ...adminRoutes, ...adminclientPortalRoutes, ...clientViewRoutes , ...setupRoutes, licenseExpiredRoute],
-=======
       children: [...licenseCheckedMainRoutes, ...licenseCheckedAdminRoutes, ...setupRoutes],
->>>>>>> 039cf9f1
     },
     ...publicRoutes,
   ],
