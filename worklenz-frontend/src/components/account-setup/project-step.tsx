import React, { startTransition, useEffect, useRef, useState } from 'react';
import { useSelector } from 'react-redux';
import { useTranslation } from 'react-i18next';
import { useNavigate } from 'react-router-dom';

import { Button, Drawer, Form, Input, InputRef, Typography, Card, Row, Col, Tag, Tooltip, Spin, Alert } from '@/shared/antd-imports';
import TemplateDrawer from '../common/template-drawer/template-drawer';

import { RootState } from '@/app/store';
import { setProjectName, setTemplateId } from '@/features/account-setup/account-setup.slice';
import { sanitizeInput } from '@/utils/sanitizeInput';

import { projectTemplatesApiService } from '@/api/project-templates/project-templates.api.service';
import logger from '@/utils/errorLogger';

import { IAccountSetupRequest, IWorklenzTemplate, IProjectTemplate } from '@/types/project-templates/project-templates.types';

import { evt_account_setup_template_complete } from '@/shared/worklenz-analytics-events';
import { useMixpanelTracking } from '@/hooks/useMixpanelTracking';
import { createPortal } from 'react-dom';
import { useAppDispatch } from '@/hooks/useAppDispatch';
import { verifyAuthentication } from '@/features/auth/authSlice';
import { setUser } from '@/features/user/userSlice';
import { setSession } from '@/utils/session-helper';
import { IAuthorizeResponse } from '@/types/auth/login.types';

const { Title, Paragraph, Text } = Typography;

interface Props {
  onEnter: () => void;
  styles: any;
  isDarkMode: boolean;
  token?: any;
}

// Default icon mapping for templates (fallback if no image_url)
const getTemplateIcon = (name?: string) => {
  if (!name) return '📁';
  const lowercaseName = name.toLowerCase();
  if (lowercaseName.includes('software') || lowercaseName.includes('development')) return '💻';
  if (lowercaseName.includes('marketing') || lowercaseName.includes('campaign')) return '📢';
  if (lowercaseName.includes('construction') || lowercaseName.includes('building')) return '🏗️';
  if (lowercaseName.includes('startup') || lowercaseName.includes('launch')) return '🚀';
  if (lowercaseName.includes('design') || lowercaseName.includes('creative')) return '🎨';
  if (lowercaseName.includes('education') || lowercaseName.includes('learning')) return '📚';
  if (lowercaseName.includes('event') || lowercaseName.includes('planning')) return '📅';
  if (lowercaseName.includes('retail') || lowercaseName.includes('sales')) return '🛍️';
  return '📁';
};

const getProjectSuggestions = (orgType?: string) => {
  const suggestions: Record<string, string[]> = {
    'freelancer': ['Client Website', 'Logo Design', 'Content Writing', 'App Development'],
    'startup': ['MVP Development', 'Product Launch', 'Marketing Campaign', 'Investor Pitch'],
    'small_medium_business': ['Q1 Sales Initiative', 'Website Redesign', 'Process Improvement', 'Team Training'],
    'agency': ['Client Campaign', 'Brand Strategy', 'Website Project', 'Creative Brief'],
    'enterprise': ['Digital Transformation', 'System Migration', 'Annual Planning', 'Department Initiative'],
    'other': ['New Project', 'Team Initiative', 'Q1 Goals', 'Special Project']
  };
  return suggestions[orgType || 'other'] || suggestions['other'];
};

export const ProjectStep: React.FC<Props> = ({ onEnter, styles, isDarkMode = false, token }) => {
  const { t } = useTranslation('account-setup');
  const dispatch = useAppDispatch();
  const navigate = useNavigate();
  const { trackMixpanelEvent } = useMixpanelTracking();

  const inputRef = useRef<InputRef>(null);

  useEffect(() => {
    setTimeout(() => inputRef.current?.focus(), 200);
    fetchTemplates();
  }, []);

  const fetchTemplates = async () => {
    try {
      setLoadingTemplates(true);
      setTemplateError(null);
      
      // Fetch list of available templates
      const templatesResponse = await projectTemplatesApiService.getWorklenzTemplates();
      
      if (templatesResponse.done && templatesResponse.body) {
        // Fetch detailed information for first 4 templates for preview
        const templateDetails = await Promise.all(
          templatesResponse.body.slice(0, 4).map(async (template) => {
            if (template.id) {
              try {
                const detailResponse = await projectTemplatesApiService.getByTemplateId(template.id);
                return detailResponse.done ? detailResponse.body : null;
              } catch (error) {
                logger.error(`Failed to fetch template details for ${template.id}`, error);
                return null;
              }
            }
            return null;
          })
        );
        
        // Filter out null results and set templates
        const validTemplates = templateDetails.filter((template): template is IProjectTemplate => template !== null);
        setTemplates(validTemplates);
      }
    } catch (error) {
      logger.error('Failed to fetch templates', error);
      setTemplateError('Failed to load templates');
    } finally {
      setLoadingTemplates(false);
    }
  };


  const { projectName, templateId, organizationName, surveyData } = useSelector(
    (state: RootState) => state.accountSetupReducer
  );
  const [open, setOpen] = useState(false);
  const [creatingFromTemplate, setCreatingFromTemplate] = useState(false);
  const [selectedTemplate, setSelectedTemplate] = useState<string | null>(templateId || null);
  const [templates, setTemplates] = useState<IProjectTemplate[]>([]);
  const [loadingTemplates, setLoadingTemplates] = useState(true);
  const [templateError, setTemplateError] = useState<string | null>(null);

  const projectSuggestions = getProjectSuggestions(surveyData.organization_type);

  const handleTemplateSelected = (templateId: string) => {
    if (!templateId) return;
    dispatch(setTemplateId(templateId));
  };

  const toggleTemplateSelector = (isOpen: boolean) => {
    startTransition(() => setOpen(isOpen));
  };

  const createFromTemplate = async () => {
    setCreatingFromTemplate(true);
    if (!templateId) return;
    try {
      const model: IAccountSetupRequest = {
        team_name: organizationName,
        project_name: null,
        template_id: templateId || null,
        tasks: [],
        team_members: [],
      };
      const res = await projectTemplatesApiService.setupAccount(model);
      if (res.done && res.body.id) {
        toggleTemplateSelector(false);
        trackMixpanelEvent(evt_account_setup_template_complete);
<<<<<<< HEAD

        // Refresh user session to update setup_completed status
=======
>>>>>>> 5cce3bc6
        try {
          const authResponse = (await dispatch(
            verifyAuthentication()
          ).unwrap()) as IAuthorizeResponse;
          if (authResponse?.authenticated && authResponse?.user) {
            setSession(authResponse.user);
            dispatch(setUser(authResponse.user));
          }
        } catch (error) {
          logger.error('Failed to refresh user session after template setup completion', error);
        }
<<<<<<< HEAD

=======
>>>>>>> 5cce3bc6
        navigate(`/worklenz/projects/${res.body.id}?tab=tasks-list&pinned_tab=tasks-list`);
      }
    } catch (error) {
      logger.error('createFromTemplate', error);
    }
  };

  const onPressEnter = () => {
    if (projectName.trim()) onEnter();
  };

  const handleProjectNameChange = (e: React.ChangeEvent<HTMLInputElement>) => {
    const sanitizedValue = sanitizeInput(e.target.value);
    dispatch(setProjectName(sanitizedValue));
  };

  const handleProjectNameFocus = () => {
    if (templateId) {
      dispatch(setTemplateId(null));
      setSelectedTemplate(null);
    }
  };

  const handleSuggestionClick = (suggestion: string) => {
    dispatch(setProjectName(suggestion));
    inputRef.current?.focus();
  };

  return (
    <div className="w-full project-step">
      {/* Header */}
      <div className="text-center mb-8">
        <Title level={3} className="mb-2" style={{ color: token?.colorText }}>
          {t('projectStepHeader')}
        </Title>
        <Paragraph className="text-base" style={{ color: token?.colorTextSecondary }}>
          {t('projectStepSubheader')}
        </Paragraph>
      </div>

      {/* Project Name Section */}
      <div className="mb-8">
        <Card 
          className={`border-2 hover:shadow-md transition-all duration-200 ${
            templateId ? 'opacity-50' : ''
          }`}
          style={{ 
            borderColor: templateId ? token?.colorBorder : token?.colorPrimary,
            backgroundColor: token?.colorBgContainer 
          }}
        >
          <div className="mb-4">
            <div className="flex items-center justify-between">
              <Text strong className="text-lg" style={{ color: token?.colorText }}>
                {t('startFromScratch')}
              </Text>
              {templateId && (
                <Text type="secondary" className="text-sm">
                  {t('templateSelected')}
                </Text>
              )}
            </div>
          </div>
          
          <Form.Item 
            className="mb-4"
            label={<span className="font-medium" style={{ color: token?.colorText }}>{t('projectStepLabel')}</span>}
          >
            <Input
              size="large"
              placeholder={projectSuggestions[0] || t('projectStepPlaceholder')}
              value={projectName}
              onChange={handleProjectNameChange}
              onPressEnter={onPressEnter}
              onFocus={handleProjectNameFocus}
              ref={inputRef}
              className="text-base"
              style={{ backgroundColor: token?.colorBgContainer, borderColor: token?.colorBorder, color: token?.colorText }}
            />
          </Form.Item>

          <div>
            <Text type="secondary" className="text-sm">{t('quickSuggestions')}</Text>
            <div className="mt-2 flex flex-wrap gap-2">
              {projectSuggestions.map((suggestion, index) => (
                <button key={index} onClick={() => handleSuggestionClick(suggestion)} className="px-3 py-1 rounded-full text-sm border project-suggestion-button" style={{ backgroundColor: token?.colorBgContainer, borderColor: token?.colorBorder, color: token?.colorTextSecondary }}>
                  {suggestion}
                </button>
              ))}
            </div>
          </div>
        </Card>
      </div>

      <div className="relative my-8">
        <div className="absolute inset-0 flex items-center" style={{ color: token?.colorTextQuaternary }}>
          <div className="w-full border-t" style={{ borderColor: token?.colorBorder }}></div>
        </div>
        <div className="relative flex justify-center">
          <span className="px-4 text-sm font-medium" style={{ backgroundColor: token?.colorBgLayout, color: token?.colorTextSecondary }}>{t('orText')}</span>
        </div>
      </div>

      <div>
        <div className="text-center mb-6">
          <Title level={4} className="mb-2" style={{ color: token?.colorText }}>{t('startWithTemplate')}</Title>
          <Text type="secondary">
            {t('templateHeadStart')}
          </Text>
        </div>

        {/* Template Preview Cards */}
        <div className="mb-6">
          {loadingTemplates ? (
            <div className="text-center py-12">
              <Spin size="large" />
              <div className="mt-4">
                <Text type="secondary">Loading templates...</Text>
              </div>
            </div>
          ) : templateError ? (
            <Alert
              message="Failed to load templates"
              description={templateError}
              type="error"
              showIcon
              action={
                <Button size="small" onClick={fetchTemplates}>
                  Retry
                </Button>
              }
            />
          ) : (
            <Row gutter={[16, 16]}>
              {templates.map((template) => (
                <Col xs={24} sm={12} key={template.id}>
                  <Card
                    hoverable
                    className={`h-full template-preview-card ${
                      selectedTemplate === template.id ? 'selected border-2' : ''
                    }`}
                    style={{ 
                      borderColor: selectedTemplate === template.id ? token?.colorPrimary : token?.colorBorder,
                      backgroundColor: token?.colorBgContainer
                    }}
                    onClick={() => {
                      setSelectedTemplate(template.id || null);
                      dispatch(setTemplateId(template.id || ''));
                    }}
                  >
                    <div className="flex items-start space-x-3">
                      {template.image_url ? (
                        <img 
                          src={template.image_url} 
                          alt={template.name} 
                          className="w-12 h-12 object-cover rounded"
                          onError={(e) => {
                            // Fallback to icon if image fails to load
                            e.currentTarget.style.display = 'none';
                            if (e.currentTarget.nextSibling) {
                              (e.currentTarget.nextSibling as HTMLElement).style.display = 'block';
                            }
                          }}
                        />
                      ) : null}
                      <span 
                        className="text-3xl" 
                        style={{ display: template.image_url ? 'none' : 'block' }}
                      >
                        {getTemplateIcon(template.name)}
                      </span>
                      <div className="flex-1">
                        <Text strong className="block mb-2" style={{ color: token?.colorText }}>
                          {template.name || 'Untitled Template'}
                        </Text>
                        <div className="flex flex-wrap gap-1">
                          {template.phases?.slice(0, 3).map((phase, index) => (
                            <Tag key={index} color={phase.color_code || 'blue'} className="text-xs">
                              {phase.name}
                            </Tag>
                          ))}
                          {(template.phases?.length || 0) > 3 && (
                            <Tag className="text-xs">+{(template.phases?.length || 0) - 3} more</Tag>
                          )}
                        </div>
                      </div>
                    </div>
                  </Card>
                </Col>
              ))}
            </Row>
          )}
        </div>

        <div className="text-center">
          <Button type="primary" size="large" icon={<span className="mr-2">🎨</span>} onClick={() => toggleTemplateSelector(true)} className="min-w-[200px]">{t('browseAllTemplates')}</Button>
          <div className="mt-2">
            <Text type="secondary" className="text-sm">{t('templatesAvailable')}</Text>
          </div>
        </div>
      </div>

      {/* Template Drawer */}
      {createPortal(
        <Drawer
          title={
            <div>
              <Title level={4} style={{ marginBottom: 0 }}>
                {t('templateDrawerTitle')}
              </Title>
              <Text type="secondary">
                {t('chooseTemplate')}
              </Text>
            </div>
          }
          width={1000}
          onClose={() => toggleTemplateSelector(false)}
          open={open}
          footer={
            <div style={styles.drawerFooter}>
              <Button style={{ marginRight: '8px' }} onClick={() => toggleTemplateSelector(false)}>
                {t('cancel')}
              </Button>
              <Button
                type="primary"
                onClick={() => createFromTemplate()}
                loading={creatingFromTemplate}
                disabled={!templateId}
              >
{t('createProject')}
              </Button>
            </div>
          }
          style={{ backgroundColor: token?.colorBgLayout }}
        >
          <TemplateDrawer
            showBothTabs={false}
            templateSelected={handleTemplateSelected}
            selectedTemplateType={() => {}}
          />
        </Drawer>,
        document.body,
        'template-drawer'
      )}
    </div>
  );
};<|MERGE_RESOLUTION|>--- conflicted
+++ resolved
@@ -147,11 +147,6 @@
       if (res.done && res.body.id) {
         toggleTemplateSelector(false);
         trackMixpanelEvent(evt_account_setup_template_complete);
-<<<<<<< HEAD
-
-        // Refresh user session to update setup_completed status
-=======
->>>>>>> 5cce3bc6
         try {
           const authResponse = (await dispatch(
             verifyAuthentication()
@@ -163,10 +158,6 @@
         } catch (error) {
           logger.error('Failed to refresh user session after template setup completion', error);
         }
-<<<<<<< HEAD
-
-=======
->>>>>>> 5cce3bc6
         navigate(`/worklenz/projects/${res.body.id}?tab=tasks-list&pinned_tab=tasks-list`);
       }
     } catch (error) {
