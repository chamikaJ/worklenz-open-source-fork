import React, { useState, useCallback, useRef, useEffect } from 'react';
import {
  Modal,
  Form,
  Input,
  Button,
  Tabs,
  Space,
  Divider,
  Typography,
  Flex,
  DatePicker,
  Select,
} from '@/shared/antd-imports';
import { PlusOutlined, DragOutlined } from '@/shared/antd-imports';
import { useTranslation } from 'react-i18next';
import { DndContext, DragEndEvent, PointerSensor, useSensor, useSensors } from '@dnd-kit/core';
import { SortableContext, useSortable, verticalListSortingStrategy } from '@dnd-kit/sortable';
import { CSS } from '@dnd-kit/utilities';

import { useAppSelector } from '@/hooks/useAppSelector';
import { useAppDispatch } from '@/hooks/useAppDispatch';
import TaskDetailsForm from '@/components/task-drawer/shared/info-tab/task-details-form';
import AssigneeSelector from '@/components/AssigneeSelector';
import LabelsSelector from '@/components/LabelsSelector';
import {
  createStatus,
  fetchStatuses,
  fetchStatusesCategories,
} from '@/features/taskAttributes/taskStatusSlice';
import { statusApiService } from '@/api/taskAttributes/status/status.api.service';
import { ITaskStatusUpdateModel } from '@/types/tasks/task-status-update-model.types';
import { Modal as AntModal } from '@/shared/antd-imports';
import { useSocket } from '@/socket/socketContext';
import { SocketEvents } from '@/shared/socket-events';
import { useAuthService } from '@/hooks/useAuth';
import { fetchTasksV3 } from '@/features/task-management/task-management.slice';
import { useMixpanelTracking } from '@/hooks/useMixpanelTracking';
import { evt_project_task_create } from '@/shared/worklenz-analytics-events';
import './CreateTaskModal.css';

const { Title, Text } = Typography;
const { TabPane } = Tabs;

interface CreateTaskModalProps {
  open: boolean;
  onClose: () => void;
  projectId?: string;
}

interface StatusItemProps {
  status: any;
  onRename: (id: string, name: string) => void;
  onDelete: (id: string) => void;
  isDarkMode: boolean;
}

// Sortable Status Item Component
const SortableStatusItem: React.FC<StatusItemProps & { id: string }> = ({
  id,
  status,
  onRename,
  onDelete,
  isDarkMode,
}) => {
  const [isEditing, setIsEditing] = useState(false);
  const [editName, setEditName] = useState(status.name || '');
  const inputRef = useRef<any>(null);

  const { attributes, listeners, setNodeRef, transform, transition, isDragging } = useSortable({
    id,
  });

  const style = {
    transform: CSS.Transform.toString(transform),
    transition,
    opacity: isDragging ? 0.5 : 1,
  };

  const handleSave = useCallback(() => {
    if (editName.trim() && editName.trim() !== status.name) {
      onRename(id, editName.trim());
    }
    setIsEditing(false);
  }, [editName, id, onRename, status.name]);

  const handleCancel = useCallback(() => {
    setEditName(status.name || '');
    setIsEditing(false);
  }, [status.name]);

  const handleKeyDown = useCallback(
    (e: React.KeyboardEvent) => {
      if (e.key === 'Enter') {
        handleSave();
      } else if (e.key === 'Escape') {
        handleCancel();
      }
    },
    [handleSave, handleCancel]
  );

  useEffect(() => {
    if (isEditing && inputRef.current) {
      inputRef.current.focus();
      inputRef.current.select();
    }
  }, [isEditing]);

  return (
    <div
      ref={setNodeRef}
      style={style}
      className={`flex items-center gap-3 p-3 rounded-md border transition-all duration-200 ${
        isDarkMode
          ? 'bg-gray-800 border-gray-700 hover:bg-gray-750'
          : 'bg-gray-50 border-gray-200 hover:bg-gray-100'
      }`}
    >
      {/* Drag Handle */}
      <div
        {...attributes}
        {...listeners}
        className={`cursor-grab active:cursor-grabbing p-1 rounded ${
          isDarkMode ? 'text-gray-400 hover:text-gray-300' : 'text-gray-500 hover:text-gray-600'
        }`}
      >
        <DragOutlined />
      </div>

      {/* Status Color */}
      <div
        className="w-4 h-4 rounded-full border"
        style={{
          backgroundColor: status.color_code || '#gray',
          borderColor: isDarkMode ? '#374151' : '#d1d5db',
        }}
      />

      {/* Status Name */}
      <div className="flex-1">
        {isEditing ? (
          <Input
            ref={inputRef}
            value={editName}
            onChange={e => setEditName(e.target.value)}
            onBlur={handleSave}
            onKeyDown={handleKeyDown}
            size="small"
            className="font-medium"
          />
        ) : (
          <Text
            className={`font-medium cursor-pointer ${
              isDarkMode ? 'text-gray-200' : 'text-gray-800'
            }`}
            onClick={() => setIsEditing(true)}
          >
            {status.name}
          </Text>
        )}
      </div>

      {/* Actions */}
      <Space size="small">
        <Button
          type="text"
          size="small"
          onClick={() => setIsEditing(true)}
          className={
            isDarkMode ? 'text-gray-400 hover:text-gray-300' : 'text-gray-500 hover:text-gray-600'
          }
        >
          Rename
        </Button>
        <Button
          type="text"
          size="small"
          danger
          onClick={() => onDelete(id)}
          className="text-red-500 hover:text-red-600"
        >
          Delete
        </Button>
      </Space>
    </div>
  );
};

// Status Management Component
const StatusManagement: React.FC<{
  projectId: string;
  isDarkMode: boolean;
}> = ({ projectId, isDarkMode }) => {
  const { t } = useTranslation('task-list-filters');
  const dispatch = useAppDispatch();

  const { status: statuses } = useAppSelector(state => state.taskStatusReducer);
  const [localStatuses, setLocalStatuses] = useState(statuses);
  const [newStatusName, setNewStatusName] = useState('');

  // DnD sensors
  const sensors = useSensors(
    useSensor(PointerSensor, {
      activationConstraint: {
        distance: 8,
      },
    })
  );

  useEffect(() => {
    setLocalStatuses(statuses);
  }, [statuses]);

  const handleDragEnd = useCallback((event: DragEndEvent) => {
    const { active, over } = event;

    if (!over || active.id === over.id) {
      return;
    }

    setLocalStatuses(items => {
      const oldIndex = items.findIndex(item => item.id === active.id);
      const newIndex = items.findIndex(item => item.id === over.id);

      if (oldIndex === -1 || newIndex === -1) return items;

      const newItems = [...items];
      const [movedItem] = newItems.splice(oldIndex, 1);
      newItems.splice(newIndex, 0, movedItem);

      // Update status order via API (fire and forget)
      const columnOrder = newItems.map(item => item.id).filter(Boolean) as string[];
      const requestBody = { status_order: columnOrder };
      statusApiService.updateStatusOrder(requestBody, projectId).catch(error => {
        console.error('Error updating status order:', error);
      });

      return newItems;
    });
  }, []);

  const handleCreateStatus = useCallback(async () => {
    if (!newStatusName.trim()) return;

    try {
      const statusCategories = await dispatch(fetchStatusesCategories()).unwrap();
      const defaultCategory = statusCategories[0]?.id;

      if (!defaultCategory) {
        console.error('No status categories found');
        return;
      }

      const body = {
        name: newStatusName.trim(),
        category_id: defaultCategory,
        project_id: projectId,
      };

      const res = await dispatch(createStatus({ body, currentProjectId: projectId })).unwrap();
      if (res.done) {
        setNewStatusName('');
        dispatch(fetchStatuses(projectId));
      }
    } catch (error) {
      console.error('Error creating status:', error);
    }
  }, [newStatusName, projectId, dispatch]);

  const handleRenameStatus = useCallback(
    async (id: string, name: string) => {
      try {
        const body: ITaskStatusUpdateModel = {
          name: name.trim(),
          project_id: projectId,
        };

        await statusApiService.updateNameOfStatus(id, body, projectId);
        dispatch(fetchStatuses(projectId));
      } catch (error) {
        console.error('Error renaming status:', error);
      }
    },
    [projectId, dispatch]
  );

  const handleDeleteStatus = useCallback(
    async (id: string) => {
      AntModal.confirm({
        title: 'Delete Status',
        content: 'Are you sure you want to delete this status? This action cannot be undone.',
        onOk: async () => {
          try {
            const replacingStatusId = localStatuses.find(s => s.id !== id)?.id || '';
            await statusApiService.deleteStatus(id, projectId, replacingStatusId);
            dispatch(fetchStatuses(projectId));
          } catch (error) {
            console.error('Error deleting status:', error);
          }
        },
      });
    },
    [localStatuses, projectId, dispatch]
  );

  return (
    <div className="space-y-4">
      <div className="flex items-center justify-between">
        <Title level={5} className={isDarkMode ? 'text-gray-200' : 'text-gray-800'}>
          {t('manageStatuses')}
        </Title>
        <Text type="secondary" className="text-sm">
          Drag to reorder
        </Text>
      </div>

      {/* Create New Status */}
      <div className="flex gap-2">
        <Input
          placeholder="Enter status name"
          value={newStatusName}
          onChange={e => setNewStatusName(e.target.value)}
          onPressEnter={handleCreateStatus}
          className="flex-1"
        />
        <Button
          type="primary"
          icon={<PlusOutlined />}
          onClick={handleCreateStatus}
          disabled={!newStatusName.trim()}
        >
          Add
        </Button>
      </div>

      <Divider className={isDarkMode ? 'border-gray-700' : 'border-gray-300'} />

      {/* Status List with Drag & Drop */}
      <DndContext sensors={sensors} onDragEnd={handleDragEnd}>
        <SortableContext
          items={localStatuses.filter(status => status.id).map(status => status.id as string)}
          strategy={verticalListSortingStrategy}
        >
          <div className="space-y-2">
            {localStatuses
              .filter(status => status.id)
              .map(status => (
                <SortableStatusItem
                  key={status.id}
                  id={status.id!}
                  status={status}
                  onRename={handleRenameStatus}
                  onDelete={handleDeleteStatus}
                  isDarkMode={isDarkMode}
                />
              ))}
          </div>
        </SortableContext>
      </DndContext>

      {localStatuses.length === 0 && (
        <div className={`text-center py-8 ${isDarkMode ? 'text-gray-400' : 'text-gray-500'}`}>
          <Text>No statuses found. Create your first status above.</Text>
        </div>
      )}
    </div>
  );
};

const CreateTaskModal: React.FC<CreateTaskModalProps> = ({ open, onClose, projectId }) => {
  const { t } = useTranslation('task-drawer/task-drawer');
  const [form] = Form.useForm();
  const [activeTab, setActiveTab] = useState('task-info');
  const dispatch = useAppDispatch();
<<<<<<< HEAD
  const { trackMixpanelEvent } = useMixpanelTracking();
  
=======

>>>>>>> 11a6224f
  // Redux state
  const isDarkMode = useAppSelector(state => state.themeReducer?.mode === 'dark');
  const currentProjectId = useAppSelector(state => state.projectReducer.projectId);
  const user = useAppSelector(state => state.auth?.user);

  const finalProjectId = projectId || currentProjectId;

  const handleSubmit = useCallback(async () => {
    try {
      const values = await form.validateFields();

      const { socket } = useSocket();

      if (!socket || !user || !finalProjectId) {
        console.error('Missing socket, user, or project ID');
        return;
      }

      const taskData = {
        name: values.name,
        description: values.description || null,
        project_id: finalProjectId,
        status_id: values.status || null,
        priority_id: values.priority || null,
        assignees: values.assignees || [],
        due_date: values.dueDate ? values.dueDate.format('YYYY-MM-DD') : null,
        reporter_id: user.id,
      };

      // Track analytics event
      trackMixpanelEvent(evt_project_task_create);
      
      // Create task via socket
      socket.emit(SocketEvents.QUICK_TASK.toString(), taskData);

      // Refresh task list
      dispatch(fetchTasksV3(finalProjectId));

      // Reset form and close modal
      form.resetFields();
      setActiveTab('task-info');
      onClose();
    } catch (error) {
      console.error('Form validation failed:', error);
    }
  }, [form, finalProjectId, dispatch, onClose]);

  const handleCancel = useCallback(() => {
    form.resetFields();
    setActiveTab('task-info');
    onClose();
  }, [form, onClose]);

  return (
    <Modal
      title={
        <Title level={4} className={isDarkMode ? 'text-gray-200' : 'text-gray-800'}>
          {t('createTask')}
        </Title>
      }
      open={open}
      onCancel={handleCancel}
      width={800}
      style={{ top: 20 }}
      bodyStyle={{
        maxHeight: 'calc(100vh - 200px)',
        overflowY: 'auto',
        padding: '24px',
      }}
      footer={
        <Flex justify="space-between" align="center">
          <div></div>
          <Space>
            <Button onClick={handleCancel}>{t('cancel')}</Button>
            <Button type="primary" onClick={handleSubmit}>
              {t('createTask')}
            </Button>
          </Space>
        </Flex>
      }
      className={isDarkMode ? 'dark-modal' : ''}
    >
      <Tabs
        activeKey={activeTab}
        onChange={setActiveTab}
        type="card"
        items={[
          {
            key: 'task-info',
            label: t('taskInfo'),
            children: (
              <div className="py-4">
                <Form
                  form={form}
                  layout="vertical"
                  initialValues={{
                    priority: 'medium',
                    billable: false,
                  }}
                >
                  <Form.Item
                    name="name"
                    label={t('taskName')}
                    rules={[{ required: true, message: t('taskNameRequired') }]}
                  >
                    <Input
                      placeholder={t('taskNamePlaceholder')}
                      autoFocus
                      maxLength={250}
                      showCount
                    />
                  </Form.Item>

                  <Form.Item name="description" label={t('description')}>
                    <Input.TextArea
                      placeholder={t('descriptionPlaceholder')}
                      rows={4}
                      maxLength={1000}
                      showCount
                    />
                  </Form.Item>

                  {/* Status Selection */}
                  <Form.Item
                    name="status"
                    label={t('status')}
                    rules={[{ required: true, message: 'Please select a status' }]}
                  >
                    <Select placeholder="Select status">
                      {/* TODO: Populate with actual statuses */}
                      <Select.Option value="todo">To Do</Select.Option>
                      <Select.Option value="inprogress">In Progress</Select.Option>
                      <Select.Option value="done">Done</Select.Option>
                    </Select>
                  </Form.Item>

                  {/* Priority Selection */}
                  <Form.Item name="priority" label={t('priority')}>
                    <Select placeholder="Select priority">
                      <Select.Option value="low">Low</Select.Option>
                      <Select.Option value="medium">Medium</Select.Option>
                      <Select.Option value="high">High</Select.Option>
                    </Select>
                  </Form.Item>

                  {/* Assignees */}
                  <Form.Item name="assignees" label={t('assignees')}>
                    <Select mode="multiple" placeholder="Select assignees">
                      {/* TODO: Populate with team members */}
                    </Select>
                  </Form.Item>

                  {/* Due Date */}
                  <Form.Item name="dueDate" label={t('dueDate')}>
                    <DatePicker className="w-full" placeholder="Select due date" />
                  </Form.Item>
                </Form>
              </div>
            ),
          },
          {
            key: 'status-management',
            label: t('manageStatuses'),
            children: finalProjectId ? (
              <div className="py-4">
                <StatusManagement projectId={finalProjectId} isDarkMode={isDarkMode} />
              </div>
            ) : (
              <div className={`text-center py-8 ${isDarkMode ? 'text-gray-400' : 'text-gray-500'}`}>
                <Text>Project ID is required for status management.</Text>
              </div>
            ),
          },
        ]}
      />
    </Modal>
  );
};

export default CreateTaskModal;<|MERGE_RESOLUTION|>--- conflicted
+++ resolved
@@ -20,9 +20,6 @@
 
 import { useAppSelector } from '@/hooks/useAppSelector';
 import { useAppDispatch } from '@/hooks/useAppDispatch';
-import TaskDetailsForm from '@/components/task-drawer/shared/info-tab/task-details-form';
-import AssigneeSelector from '@/components/AssigneeSelector';
-import LabelsSelector from '@/components/LabelsSelector';
 import {
   createStatus,
   fetchStatuses,
@@ -373,12 +370,8 @@
   const [form] = Form.useForm();
   const [activeTab, setActiveTab] = useState('task-info');
   const dispatch = useAppDispatch();
-<<<<<<< HEAD
   const { trackMixpanelEvent } = useMixpanelTracking();
   
-=======
-
->>>>>>> 11a6224f
   // Redux state
   const isDarkMode = useAppSelector(state => state.themeReducer?.mode === 'dark');
   const currentProjectId = useAppSelector(state => state.projectReducer.projectId);
