--- conflicted
+++ resolved
@@ -424,18 +424,10 @@
                   value={searchTerm}
                   onChange={e => setSearchTerm(e.target.value)}
                   placeholder={`Search ${section.label.toLowerCase()}...`}
-<<<<<<< HEAD
-                  className={`w-full pl-8 pr-2 py-1 rounded border focus:outline-hidden focus:ring-2 focus:ring-blue-500 transition-colors duration-150 ${
-                    isDarkMode
-                      ? 'bg-[#141414] text-[#d9d9d9] placeholder-gray-400 border-[#303030]'
-                      : 'bg-white text-gray-900 placeholder-gray-400 border-gray-300'
-                  }`}
-=======
                   className={`w-full pl-8 pr-2 py-1 rounded border focus:outline-none focus:ring-2 focus:ring-blue-500 transition-colors duration-150 ${isDarkMode
                     ? 'bg-gray-700 text-gray-100 placeholder-gray-400 border-gray-600'
                     : 'bg-white text-gray-900 placeholder-gray-400 border-gray-300'
                     }`}
->>>>>>> 9743adae
                 />
               </div>
             </div>
@@ -554,14 +546,8 @@
       {!isExpanded ? (
         <button
           onClick={handleToggle}
-<<<<<<< HEAD
-          className={`inline-flex items-center gap-1.5 px-2.5 py-1.5 text-xs font-medium rounded-md border transition-all duration-200 focus:outline-hidden focus:ring-2 focus:ring-blue-500 focus:ring-offset-1 ${themeClasses.buttonBg} ${themeClasses.buttonBorder} ${themeClasses.buttonText} ${
-            themeClasses.containerBg === 'bg-gray-800' ? 'focus:ring-offset-gray-900' : 'focus:ring-offset-white'
-          }`}
-=======
           className={`inline-flex items-center gap-1.5 px-2.5 py-1.5 text-xs font-medium rounded-md border transition-all duration-200 focus:outline-none focus:ring-2 focus:ring-blue-500 focus:ring-offset-1 ${themeClasses.buttonBg} ${themeClasses.buttonBorder} ${themeClasses.buttonText} ${themeClasses.containerBg === 'bg-gray-800' ? 'focus:ring-offset-gray-900' : 'focus:ring-offset-white'
             }`}
->>>>>>> 9743adae
         >
           <SearchOutlined className="w-3.5 h-3.5" />
           <span>Search</span>
@@ -576,18 +562,10 @@
               value={localValue}
               onChange={(e) => setLocalValue(e.target.value)}
               placeholder={placeholder}
-<<<<<<< HEAD
-              className={`w-full pr-4 pl-8 py-1 rounded border focus:outline-hidden focus:ring-2 focus:ring-blue-500 transition-colors duration-150 ${
-                isDarkMode
-                  ? 'bg-[#141414] text-[#d9d9d9] placeholder-gray-400 border-[#303030]'
-                  : 'bg-white text-gray-900 placeholder-gray-400 border-gray-300'
-              }`}
-=======
               className={`w-full pr-4 pl-8 py-1 rounded border focus:outline-none focus:ring-2 focus:ring-blue-500 transition-colors duration-150 ${isDarkMode
                 ? 'bg-gray-700 text-gray-100 placeholder-gray-400 border-gray-600'
                 : 'bg-white text-gray-900 placeholder-gray-400 border-gray-300'
                 }`}
->>>>>>> 9743adae
             />
             {localValue && (
               <button
