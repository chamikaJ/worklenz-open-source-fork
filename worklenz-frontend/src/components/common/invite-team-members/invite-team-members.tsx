--- conflicted
+++ resolved
@@ -1,8 +1,4 @@
-<<<<<<< HEAD
-import { AutoComplete, Button, Drawer, Flex, Form, message, Modal, Select, Spin, Typography } from 'antd';
-=======
-import { AutoComplete, Button, Drawer, Flex, Form, message, Select, Spin, Typography } from '@/shared/antd-imports';
->>>>>>> 78516d8d
+import { AutoComplete, Button, Drawer, Flex, Form, message, Modal, Select, Spin, Typography } from '@/shared/antd-imports';
 import { useAppSelector } from '@/hooks/useAppSelector';
 import { useAppDispatch } from '@/hooks/useAppDispatch';
 import {
