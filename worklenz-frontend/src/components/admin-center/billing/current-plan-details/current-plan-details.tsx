--- conflicted
+++ resolved
@@ -267,16 +267,16 @@
     return today > trialExpireDate;
   }, [billingInfo?.trial_expire_date]);
 
-<<<<<<< HEAD
-  const getExpirationMessage = useCallback((expireDate: string) => {
-    const today = new Date();
-    today.setHours(0, 0, 0, 0);
-
-    const tomorrow = new Date(today);
-    tomorrow.setDate(tomorrow.getDate() + 1);
-
-    const expDate = new Date(expireDate);
-    expDate.setHours(0, 0, 0, 0);
+  const getExpirationMessage = useCallback(
+    (expireDate: string) => {
+      const today = new Date();
+      today.setHours(0, 0, 0, 0);
+
+      const tomorrow = new Date(today);
+      tomorrow.setDate(tomorrow.getDate() + 1);
+
+      const expDate = new Date(expireDate);
+      expDate.setHours(0, 0, 0, 0);
 
     if (expDate.getTime() === today.getTime()) {
       return t('expirestoday', 'today');
@@ -293,33 +293,6 @@
       return calculateTimeGap(expireDate);
     }
   }, [t]);
-=======
-  const getExpirationMessage = useCallback(
-    (expireDate: string) => {
-      const today = new Date();
-      today.setHours(0, 0, 0, 0);
-
-      const tomorrow = new Date(today);
-      tomorrow.setDate(tomorrow.getDate() + 1);
-
-      const expDate = new Date(expireDate);
-      expDate.setHours(0, 0, 0, 0);
-
-      if (expDate.getTime() === today.getTime()) {
-        return t('expirestoday', 'today');
-      } else if (expDate.getTime() === tomorrow.getTime()) {
-        return t('expirestomorrow', 'tomorrow');
-      } else if (expDate < today) {
-        const diffTime = Math.abs(today.getTime() - expDate.getTime());
-        const diffDays = Math.ceil(diffTime / (1000 * 60 * 60 * 24));
-        return t('expiredDaysAgo', '{{days}} days ago', { days: diffDays });
-      } else {
-        return calculateTimeGap(expireDate);
-      }
-    },
-    [t]
-  );
->>>>>>> 11a6224f
 
   const renderTrialDetails = useCallback(() => {
     const isExpired = checkIfTrialExpired();
