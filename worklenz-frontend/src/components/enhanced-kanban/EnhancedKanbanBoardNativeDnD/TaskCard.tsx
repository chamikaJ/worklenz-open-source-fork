--- conflicted
+++ resolved
@@ -14,17 +14,14 @@
 import { SocketEvents } from '@/shared/socket-events';
 import { getUserSession } from '@/utils/session-helper';
 import { themeWiseColor } from '@/utils/themeWiseColor';
-<<<<<<< HEAD
 import {
   toggleTaskExpansion,
   fetchBoardSubTasks,
+  deleteTask as deleteKanbanTask,
+  updateEnhancedKanbanSubtask,
 } from '@/features/enhanced-kanban/enhanced-kanban.slice';
-=======
-import { toggleTaskExpansion, fetchBoardSubTasks, deleteTask as deleteKanbanTask, updateEnhancedKanbanSubtask } from '@/features/enhanced-kanban/enhanced-kanban.slice';
->>>>>>> 5cce3bc6
 import TaskProgressCircle from './TaskProgressCircle';
-import { Button, Modal } from 'antd';
-import { DeleteOutlined } from '@ant-design/icons';
+import { Button, Modal, DeleteOutlined } from '@/shared/antd-imports';
 import { tasksApiService } from '@/api/tasks/tasks.api.service';
 
 // Simple Portal component
@@ -83,7 +80,11 @@
       const d = selectedDate || new Date();
       return new Date(d.getFullYear(), d.getMonth(), 1);
     });
-    const [contextMenu, setContextMenu] = useState<{ visible: boolean; x: number; y: number }>({ visible: false, x: 0, y: 0 });
+    const [contextMenu, setContextMenu] = useState<{ visible: boolean; x: number; y: number }>({
+      visible: false,
+      x: 0,
+      y: 0,
+    });
     const contextMenuRef = useRef<HTMLDivElement>(null);
     const [selectedTask, setSelectedTask] = useState<IProjectTask | null>(null);
 
@@ -118,27 +119,23 @@
       }
     }, [showDatePicker]);
 
-<<<<<<< HEAD
+    // Hide context menu on click elsewhere
+    useEffect(() => {
+      const handleClick = (e: MouseEvent) => {
+        if (contextMenuRef.current && !contextMenuRef.current.contains(e.target as Node)) {
+          setContextMenu({ ...contextMenu, visible: false });
+        }
+      };
+      if (contextMenu.visible) {
+        document.addEventListener('mousedown', handleClick);
+      }
+      return () => {
+        document.removeEventListener('mousedown', handleClick);
+      };
+    }, [contextMenu]);
+
     const handleCardClick = useCallback(
       (e: React.MouseEvent, id: string) => {
-=======
-    // Hide context menu on click elsewhere
-    useEffect(() => {
-        const handleClick = (e: MouseEvent) => {
-            if (contextMenuRef.current && !contextMenuRef.current.contains(e.target as Node)) {
-                setContextMenu({ ...contextMenu, visible: false });
-            }
-        };
-        if (contextMenu.visible) {
-            document.addEventListener('mousedown', handleClick);
-        }
-        return () => {
-            document.removeEventListener('mousedown', handleClick);
-        };
-    }, [contextMenu]);
-
-    const handleCardClick = useCallback((e: React.MouseEvent, id: string) => {
->>>>>>> 5cce3bc6
         e.stopPropagation();
         dispatch(setSelectedTaskId(id));
         dispatch(setShowTaskDrawer(true));
@@ -226,44 +223,47 @@
 
     // Delete logic (similar to task-drawer-header)
     const handleDeleteTask = async (task: IProjectTask | null) => {
-        if (!task || !task.id) return;
-        Modal.confirm({
-            title: t('deleteTaskTitle'),
-            content: t('deleteTaskContent'),
-            okText: t('deleteTaskConfirm'),
-            okType: 'danger',
-            cancelText: t('deleteTaskCancel'),
-            centered: true,
-            onOk: async () => {
-                if (!task.id) return;
-                const res = await tasksApiService.deleteTask(task.id);
-                if (res.done) {
-                    dispatch(setSelectedTaskId(null));
-                    if (task.is_sub_task) {
-                        dispatch(updateEnhancedKanbanSubtask({
-                            sectionId: '',
-                            subtask: { id: task.id , parent_task_id: task.parent_task_id || '', manual_progress: false },
-                            mode: 'delete',
-                        }));
-                    } else {
-                        dispatch(deleteKanbanTask(task.id));
-                    }
-                    dispatch(setShowTaskDrawer(false));
-                    if (task.parent_task_id) {
-                        socket?.emit(
-                            SocketEvents.GET_TASK_PROGRESS.toString(),
-                            task.parent_task_id
-                        );
-                    }
-                }
-                setContextMenu({ visible: false, x: 0, y: 0 });
-                setSelectedTask(null);
-            },
-            onCancel: () => {
-                setContextMenu({ visible: false, x: 0, y: 0 });
-                setSelectedTask(null);
-            },
-        });
+      if (!task || !task.id) return;
+      Modal.confirm({
+        title: t('deleteTaskTitle'),
+        content: t('deleteTaskContent'),
+        okText: t('deleteTaskConfirm'),
+        okType: 'danger',
+        cancelText: t('deleteTaskCancel'),
+        centered: true,
+        onOk: async () => {
+          if (!task.id) return;
+          const res = await tasksApiService.deleteTask(task.id);
+          if (res.done) {
+            dispatch(setSelectedTaskId(null));
+            if (task.is_sub_task) {
+              dispatch(
+                updateEnhancedKanbanSubtask({
+                  sectionId: '',
+                  subtask: {
+                    id: task.id,
+                    parent_task_id: task.parent_task_id || '',
+                    manual_progress: false,
+                  },
+                  mode: 'delete',
+                })
+              );
+            } else {
+              dispatch(deleteKanbanTask(task.id));
+            }
+            dispatch(setShowTaskDrawer(false));
+            if (task.parent_task_id) {
+              socket?.emit(SocketEvents.GET_TASK_PROGRESS.toString(), task.parent_task_id);
+            }
+          }
+          setContextMenu({ visible: false, x: 0, y: 0 });
+          setSelectedTask(null);
+        },
+        onCancel: () => {
+          setContextMenu({ visible: false, x: 0, y: 0 });
+          setSelectedTask(null);
+        },
+      });
     };
 
     // Calendar rendering helpers
@@ -289,8 +289,40 @@
     const [isDown, setIsDown] = useState(false);
 
     return (
-<<<<<<< HEAD
       <>
+        {/* Context menu for delete */}
+        {contextMenu.visible && (
+          <div
+            ref={contextMenuRef}
+            style={{
+              position: 'fixed',
+              top: contextMenu.y,
+              left: contextMenu.x,
+              zIndex: 9999,
+              background: themeMode === 'dark' ? '#23272f' : '#fff',
+              borderRadius: 8,
+              boxShadow: '0 2px 8px rgba(0,0,0,0.12)',
+              padding: 0,
+              minWidth: 120,
+              transition: 'translateY(0)',
+            }}
+          >
+            <Button
+              type="text"
+              icon={<DeleteOutlined style={{ color: '#ef4444', fontSize: 16 }} />}
+              style={{
+                color: '#ef4444',
+                width: '100%',
+                textAlign: 'left',
+                padding: '8px 16px',
+                fontWeight: 500,
+              }}
+              onClick={() => handleDeleteTask(selectedTask || null)}
+            >
+              {t('delete')}
+            </Button>
+          </div>
+        )}
         <div
           className="enhanced-kanban-task-card"
           style={{ background, color, display: 'block', position: 'relative' }}
@@ -313,6 +345,11 @@
             onDrop={e => onTaskDrop(e, groupId, idx)}
             onDragEnd={onDragEnd} // <-- add this
             onClick={e => handleCardClick(e, task.id!)}
+            onContextMenu={e => {
+              e.preventDefault();
+              setContextMenu({ visible: true, x: e.clientX, y: e.clientY });
+              setSelectedTask(task);
+            }}
           >
             <div className="task-content">
               <div className="task_labels" style={{ display: 'flex', gap: 4, marginBottom: 4 }}>
@@ -348,43 +385,6 @@
                 ></span>
                 <div className="task-title" title={task.name} style={{ marginLeft: 8 }}>
                   {task.name}
-=======
-        <>
-            {/* Context menu for delete */}
-            {contextMenu.visible && (
-                <div
-                    ref={contextMenuRef}
-                    style={{
-                        position: 'fixed',
-                        top: contextMenu.y,
-                        left: contextMenu.x,
-                        zIndex: 9999,
-                        background: themeMode === 'dark' ? '#23272f' : '#fff',
-                        borderRadius: 8,
-                        boxShadow: '0 2px 8px rgba(0,0,0,0.12)',
-                        padding: 0,
-                        minWidth: 120,
-                        transition: 'translateY(0)',
-                    }}
-                >
-                    <Button
-                        type="text"
-                        icon={<DeleteOutlined style={{ color: '#ef4444', fontSize: 16 }} />}
-                        style={{ color: '#ef4444', width: '100%', textAlign: 'left', padding: '8px 16px', fontWeight: 500 }}
-                        onClick={() => handleDeleteTask(selectedTask || null)}
-                    >
-                        {t('delete')}
-                    </Button>
-                </div>
-            )}
-            <div
-                className="enhanced-kanban-task-card"
-                style={{ background, color, display: 'block', position: 'relative' }}
-            >
-                {/* Progress circle at top right */}
-                <div style={{ position: 'absolute', top: 6, right: 6, zIndex: 2 }}>
-                    <TaskProgressCircle task={task} size={20} />
->>>>>>> 5cce3bc6
                 </div>
               </div>
 
@@ -408,7 +408,6 @@
                       whiteSpace: 'nowrap',
                       display: 'inline-block',
                     }}
-<<<<<<< HEAD
                     onClick={handleDateClick}
                     title={t('clickToChangeDate')}
                   >
@@ -451,38 +450,6 @@
                           >
                             &gt;
                           </button>
-=======
-                    onDrop={e => onTaskDrop(e, groupId, idx)}
-                    onDragEnd={onDragEnd} // <-- add this
-                    onClick={e => handleCardClick(e, task.id!)}
-                    onContextMenu={e => {
-                        e.preventDefault();
-                        setContextMenu({ visible: true, x: e.clientX, y: e.clientY });
-                        setSelectedTask(task);
-                    }}
-                >
-                    <div className="task-content">
-                        <div className="task_labels" style={{ display: 'flex', gap: 4, marginBottom: 4 }}>
-                            {task.labels?.map(label => (
-                                <div
-                                    key={label.id}
-                                    className="task-label"
-                                    style={{
-                                        backgroundColor: label.color_code,
-                                        display: 'inline-block',
-                                        borderRadius: '2px',
-                                        padding: '0px 4px',
-                                        color: themeMode === 'dark' ? '#181818' : '#fff',
-                                        fontSize: 10,
-                                        marginRight: 4,
-                                        whiteSpace: 'nowrap',
-                                        minWidth: 0
-                                    }}
-                                >
-                                    {label.name}
-                                </div>
-                            ))}
->>>>>>> 5cce3bc6
                         </div>
                         <div className="grid grid-cols-7 gap-0.5 mb-0.5 text-[10px] text-center">
                           {['Mon', 'Tue', 'Wed', 'Thu', 'Fri', 'Sat', 'Sun'].map(d => (
@@ -558,7 +525,6 @@
                     </Portal>
                   )}
                 </div>
-<<<<<<< HEAD
                 <div className="task-assignees" style={{ display: 'flex', alignItems: 'center' }}>
                   <AvatarGroup
                     members={task.names || []}
@@ -642,67 +608,6 @@
                       )}
                     </button>
                   )}
-=======
-                <div
-                    className="subtasks-container"
-                    style={{
-                        overflow: 'hidden',
-                        transition: 'all 0.3s ease-in-out',
-                        maxHeight: task.show_sub_tasks ? '500px' : '0px',
-                        opacity: task.show_sub_tasks ? 1 : 0,
-                        transform: task.show_sub_tasks ? 'translateY(0)' : 'translateY(-10px)',
-                    }}
-                >
-                    <div className="mt-2 border-t border-gray-100 dark:border-gray-700 pt-2">
-                        {/* Loading state */}
-                        {task.sub_tasks_loading && (
-                            <div className="h-4 rounded bg-gray-200 dark:bg-gray-700 animate-pulse" />
-                        )}
-                        {/* Loaded subtasks */}
-                        {!task.sub_tasks_loading && Array.isArray(task.sub_tasks) && task.sub_tasks.length > 0 && (
-                            <ul className="space-y-1">
-                                {task.sub_tasks.map(sub => (
-                                    <li key={sub.id} 
-                                    onClick={e => handleCardClick(e, sub.id!)} 
-                                    className="flex items-center gap-2 px-2 py-1 rounded hover:bg-gray-50 dark:hover:bg-gray-800"
-                                    onContextMenu={e => {
-                                        e.preventDefault();
-                                        setContextMenu({ visible: true, x: e.clientX, y: e.clientY });
-                                        setSelectedTask(sub);
-                                    }}>
-                                        {sub.priority_color || sub.priority_color_dark ? (
-                                            <span
-                                                className="w-2 h-2 rounded-full inline-block"
-                                                style={{ backgroundColor: themeMode === 'dark' ? (sub.priority_color_dark || sub.priority_color || '#d9d9d9') : (sub.priority_color || '#d9d9d9') }}
-                                            ></span>
-                                        ) : null}
-                                        <span className="flex-1 truncate text-xs text-gray-800 dark:text-gray-100" title={sub.name}>{sub.name}</span>
-                                        <span
-                                            className="task-due-date ml-2 text-[10px] text-gray-500 dark:text-gray-400"
-                                        >
-                                            {sub.end_date ? format(new Date(sub.end_date), 'MMM d, yyyy') : ''}
-                                        </span>
-                                        <span className="flex items-center">
-                                            {sub.names && sub.names.length > 0 && (
-                                                <AvatarGroup
-                                                    members={sub.names}
-                                                    maxCount={2}
-                                                    isDarkMode={themeMode === 'dark'}
-                                                    size={18}
-                                                />
-                                            )}
-                                            <LazyAssigneeSelectorWrapper task={sub} groupId={groupId} isDarkMode={themeMode === 'dark'} kanbanMode={true} />
-                                        </span>
-                                    </li>
-                                ))}
-                            </ul>
-                        )}
-                        {/* Empty state */}
-                        {!task.sub_tasks_loading && (!Array.isArray(task.sub_tasks) || task.sub_tasks.length === 0) && (
-                            <div className="py-2 text-xs text-gray-400 dark:text-gray-500">{t('noSubtasks', 'No subtasks')}</div>
-                        )}
-                    </div>
->>>>>>> 5cce3bc6
                 </div>
               </div>
             </div>
@@ -732,6 +637,11 @@
                         key={sub.id}
                         onClick={e => handleCardClick(e, sub.id!)}
                         className="flex items-center gap-2 px-2 py-1 rounded hover:bg-gray-50 dark:hover:bg-gray-800"
+                        onContextMenu={e => {
+                          e.preventDefault();
+                          setContextMenu({ visible: true, x: e.clientX, y: e.clientY });
+                          setSelectedTask(sub);
+                        }}
                       >
                         {sub.priority_color || sub.priority_color_dark ? (
                           <span
