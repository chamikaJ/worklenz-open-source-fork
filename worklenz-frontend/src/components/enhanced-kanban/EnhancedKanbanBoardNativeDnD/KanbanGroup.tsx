import React, { memo, useMemo, useState, useRef, useEffect } from 'react';
import { useAppSelector } from '@/hooks/useAppSelector';
import { ITaskListGroup } from '@/types/tasks/taskList.types';
import TaskCard from './TaskCard';
import { themeWiseColor } from '@/utils/themeWiseColor';
import EnhancedKanbanCreateTaskCard from '../EnhancedKanbanCreateTaskCard';
import { useTranslation } from 'react-i18next';
import { useAuthService } from '@/hooks/useAuth';
import useIsProjectManager from '@/hooks/useIsProjectManager';
import { useAppDispatch } from '@/hooks/useAppDispatch';
import { ITaskStatusUpdateModel } from '@/types/tasks/task-status-update-model.types';
import { statusApiService } from '@/api/taskAttributes/status/status.api.service';
import { fetchStatuses } from '@/features/taskAttributes/taskStatusSlice';
import logger from '@/utils/errorLogger';
import { evt_project_board_column_setting_click } from '@/shared/worklenz-analytics-events';
import { phasesApiService } from '@/api/taskAttributes/phases/phases.api.service';
import { ITaskPhase } from '@/types/tasks/taskPhase.types';
import { useMixpanelTracking } from '@/hooks/useMixpanelTracking';
import {
  deleteStatusToggleDrawer,
  seletedStatusCategory,
} from '@/features/projects/status/DeleteStatusSlice';
import {
  fetchEnhancedKanbanGroups,
  IGroupBy,
} from '@/features/enhanced-kanban/enhanced-kanban.slice';
import { createPortal } from 'react-dom';
import { Modal } from 'antd';

// Simple Portal component
const Portal: React.FC<{ children: React.ReactNode }> = ({ children }) => {
  const portalRoot = document.getElementById('portal-root') || document.body;
  return createPortal(children, portalRoot);
};

interface KanbanGroupProps {
  group: ITaskListGroup;
  onGroupDragStart: (e: React.DragEvent, groupId: string) => void;
  onGroupDragOver: (e: React.DragEvent) => void;
  onGroupDrop: (e: React.DragEvent, groupId: string) => void;
  onTaskDragStart: (e: React.DragEvent, taskId: string, groupId: string) => void;
  onTaskDragOver: (e: React.DragEvent, groupId: string, taskIdx: number | null) => void;
  onTaskDrop: (e: React.DragEvent, groupId: string, taskIdx: number | null) => void;
  onDragEnd: (e: React.DragEvent) => void;
  hoveredTaskIdx: number | null;
  hoveredGroupId: string | null;
}

const KanbanGroup: React.FC<KanbanGroupProps> = memo(
  ({
    group,
    onGroupDragStart,
    onGroupDragOver,
    onGroupDrop,
    onTaskDragStart,
    onTaskDragOver,
    onTaskDrop,
    onDragEnd,
    hoveredTaskIdx,
    hoveredGroupId,
  }) => {
    const [isHover, setIsHover] = useState<boolean>(false);
    const isOwnerOrAdmin = useAuthService().isOwnerOrAdmin();
    const [isEditable, setIsEditable] = useState(false);
    const isProjectManager = useIsProjectManager();
    const [isLoading, setIsLoading] = useState(false);
    const [name, setName] = useState(group.name);
    const inputRef = useRef<HTMLInputElement>(null);
    const [editName, setEdit] = useState(group.name);
    const [isEllipsisActive, setIsEllipsisActive] = useState(false);
    const [showDropdown, setShowDropdown] = useState(false);
    const [showDeleteConfirm, setShowDeleteConfirm] = useState(false);
    const dropdownRef = useRef<HTMLDivElement>(null);
    const themeMode = useAppSelector(state => state.themeReducer.mode);
    const dispatch = useAppDispatch();
    const { projectId } = useAppSelector(state => state.projectReducer);
    const { groupBy } = useAppSelector(state => state.enhancedKanbanReducer);
    const { statusCategories, status } = useAppSelector(state => state.taskStatusReducer);
    const { trackMixpanelEvent } = useMixpanelTracking();
    const [showNewCardTop, setShowNewCardTop] = useState(false);
    const [showNewCardBottom, setShowNewCardBottom] = useState(false);
    const { t } = useTranslation('kanban-board');

    const headerBackgroundColor = useMemo(() => {
      if (themeMode === 'dark') {
        return group.color_code_dark || group.color_code || '#1e1e1e';
      }
      return group.color_code || '#f5f5f5';
    }, [themeMode, group.color_code, group.color_code_dark]);

    const getUniqueSectionName = (baseName: string): string => {
      // Check if the base name already exists
      const existingNames = status.map(status => status.name?.toLowerCase());

      if (!existingNames.includes(baseName.toLowerCase())) {
        return baseName;
      }

      // If the base name exists, add a number suffix
      let counter = 1;
      let newName = `${baseName.trim()} (${counter})`;

      while (existingNames.includes(newName.toLowerCase())) {
        counter++;
        newName = `${baseName.trim()} (${counter})`;
      }

      return newName;
    };

    const updateStatus = async (category = group.category_id ?? null) => {
      if (!category || !projectId || !group.id) return;
      // const sectionName = getUniqueSectionName(name);
      const body: ITaskStatusUpdateModel = {
        name: name.trim(),
        project_id: projectId,
        category_id: category,
      };
      const res = await statusApiService.updateStatus(group.id, body, projectId);
      if (res.done) {
        dispatch(fetchEnhancedKanbanGroups(projectId));
        dispatch(fetchStatuses(projectId));
        setName(name.trim());
      } else {
        setName(editName);
        logger.error('Error updating status', res.message);
      }
    };

    const handleChange = async (e: React.ChangeEvent<HTMLInputElement>) => {
      const taskName = e.target.value;
      setName(taskName);
    };

    const handleBlur = async () => {
      setIsEditable(false);
      if (name === editName) return;
      if (name === t('untitledSection')) {
        dispatch(fetchEnhancedKanbanGroups(projectId ?? ''));
      }

      if (!projectId || !group.id) return;

      if (groupBy === IGroupBy.STATUS) {
        await updateStatus();
      }

      if (groupBy === IGroupBy.PHASE) {
        const body = {
          id: group.id,
          name: name,
        };

        const res = await phasesApiService.updateNameOfPhase(
          group.id,
          body as ITaskPhase,
          projectId
        );
        if (res.done) {
          trackMixpanelEvent(evt_project_board_column_setting_click, { Rename: 'Phase' });
          dispatch(fetchEnhancedKanbanGroups(projectId));
        }
      }
    };

    const handlePressEnter = (e: React.KeyboardEvent<HTMLInputElement>) => {
      if (e.key === 'Enter') {
        setShowNewCardTop(true);
        setShowNewCardBottom(false);
        handleBlur();
      }
    };

    const handleDeleteSection = async () => {
      if (!projectId || !group.id) return;

      try {
        if (groupBy === IGroupBy.STATUS) {
          const replacingStatusId = '';
          const res = await statusApiService.deleteStatus(group.id, projectId, replacingStatusId);
          if (res.message === 'At least one status should exists under each category.') return;
          if (res.done) {
            dispatch(fetchEnhancedKanbanGroups(projectId));
          } else {
            dispatch(
              seletedStatusCategory({
                id: group.id,
                name: name,
                category_id: group.category_id ?? '',
                message: res.message ?? '',
              })
            );
            dispatch(deleteStatusToggleDrawer());
          }
        } else if (groupBy === IGroupBy.PHASE) {
          const res = await phasesApiService.deletePhaseOption(group.id, projectId);
          if (res.done) {
            dispatch(fetchEnhancedKanbanGroups(projectId));
          }
        }
      } catch (error) {
        logger.error('Error deleting section', error);
      }
    };

    const handleRename = () => {
      setIsEditable(true);
      setShowDropdown(false);
      setTimeout(() => {
        if (inputRef.current) {
          inputRef.current.focus();
          inputRef.current.select(); // Select all text on focus
        }
      }, 100);
    };

    const handleCategoryChange = (categoryId: string) => {
      updateStatus(categoryId);
      setShowDropdown(false);
    };

    const handleDelete = () => {
<<<<<<< HEAD
      setShowDeleteConfirm(true);
      setShowDropdown(false);
=======
        if (groupBy === IGroupBy.STATUS) {
            Modal.confirm({
                title: t('deleteStatusTitle'),
                content: t('deleteStatusContent'),
                okText: t('deleteTaskConfirm'),
                okType: 'danger',
                cancelText: t('deleteTaskCancel'),
                centered: true,
                onOk: async () => {
                    await handleDeleteSection();
                },
            });
        } else if (groupBy === IGroupBy.PHASE) {
            Modal.confirm({
                title: t('deletePhaseTitle'),
                content: t('deletePhaseContent'),
                okText: t('deleteTaskConfirm'),
                okType: 'danger',
                cancelText: t('deleteTaskCancel'),
                centered: true,
                onOk: async () => {
                    await handleDeleteSection();
                },
            });
        } else {
            Modal.confirm({
                title: t('deleteConfirmationTitle'),
                okText: t('deleteTaskConfirm'),
                okType: 'danger',
                cancelText: t('deleteTaskCancel'),
                centered: true,
                onOk: async () => {
                    await handleDeleteSection();
                },
            });
        }
        setShowDropdown(false);
>>>>>>> 5cce3bc6
    };

    // Close dropdown when clicking outside
    useEffect(() => {
      const handleClickOutside = (event: MouseEvent) => {
        if (dropdownRef.current && !dropdownRef.current.contains(event.target as Node)) {
          setShowDropdown(false);
        }
      };

      if (showDropdown) {
        document.addEventListener('mousedown', handleClickOutside);
      }

      return () => {
        document.removeEventListener('mousedown', handleClickOutside);
      };
    }, [showDropdown]);

    return (
      <div className="enhanced-kanban-group" style={{ position: 'relative' }}>
        {/* Background layer - z-index 0 */}
        <div
          className="enhanced-kanban-group-background"
          style={{
            position: 'absolute',
            top: 0,
            left: 0,
            width: '100%',
            height: '100%',
            border: `0.1px solid ${themeMode === 'dark' ? '#404040' : '#e0e0e0'}`,
            borderRadius: '8px',
            zIndex: 0,
          }}
          onDragOver={e => {
            e.preventDefault();
            onTaskDragOver(e, group.id, null);
          }}
          onDrop={e => {
            e.preventDefault();
            onTaskDrop(e, group.id, null);
          }}
        />

        {/* Content layer - z-index 1 */}
        <div style={{ position: 'relative', zIndex: 1 }}>
          <div
            className="enhanced-kanban-group-header"
            style={{
              backgroundColor: headerBackgroundColor,
            }}
            draggable
            onDragStart={e => onGroupDragStart(e, group.id)}
            onDragOver={onGroupDragOver}
            onDrop={e => onGroupDrop(e, group.id)}
            onDragEnd={onDragEnd}
          >
            <div
              className="flex items-center justify-between w-full font-semibold rounded-md"
              onMouseEnter={() => setIsHover(true)}
              onMouseLeave={() => setIsHover(false)}
            >
              <div
                className="flex items-center gap-2 cursor-pointer"
                onClick={e => {
                  e.stopPropagation();
                  if ((isProjectManager || isOwnerOrAdmin) && group.name !== t('unmapped'))
                    setIsEditable(true);
                }}
                onMouseDown={e => {
                  e.stopPropagation();
                }}
              >
                {isLoading && (
                  <div className="w-4 h-4 border-2 border-gray-300 border-t-blue-600 rounded-full animate-spin"></div>
                )}
                {isEditable ? (
                  <input
                    ref={inputRef}
                    value={name}
                    className={`bg-transparent border-none outline-none text-sm font-semibold capitalize min-w-[185px] ${
                      themeMode === 'dark' ? 'text-gray-800' : 'text-gray-900'
                    }`}
                    onChange={handleChange}
                    onBlur={handleBlur}
                    onKeyDown={handlePressEnter}
                    onMouseDown={e => {
                      e.stopPropagation();
                    }}
                    onClick={e => {
                      e.stopPropagation();
                    }}
                  />
                ) : (
                  <div
                    className={`min-w-[185px] text-sm font-semibold capitalize truncate ${
                      themeMode === 'dark' ? 'text-gray-800' : 'text-gray-900'
                    }`}
                    title={isEllipsisActive ? name : undefined}
                    onMouseDown={e => {
                      e.stopPropagation();
                      e.preventDefault();
                    }}
                    onMouseUp={e => {
                      e.stopPropagation();
                    }}
                    onClick={e => {
                      e.stopPropagation();
                    }}
                  >
                    {name} ({group.tasks.length})
                  </div>
                )}
              </div>

              <div className="flex items-center gap-1">
                <button
                  type="button"
                  className="w-7 h-7 flex items-center justify-center rounded-full hover:bg-black/10 transition-colors"
                  onClick={() => {
                    setShowNewCardTop(true);
                    setShowNewCardBottom(false);
                  }}
                >
                  <svg
                    className="w-4 h-4 text-gray-800"
                    fill="none"
                    stroke="currentColor"
                    viewBox="0 0 24 24"
                  >
                    <path
                      strokeLinecap="round"
                      strokeLinejoin="round"
                      strokeWidth={2}
                      d="M12 4v16m8-8H4"
                    />
                  </svg>
                </button>

                {(isOwnerOrAdmin || isProjectManager) && name !== t('unmapped') && (
                  <div className="relative" ref={dropdownRef}>
                    <button
                      type="button"
                      className="w-7 h-7 flex items-center justify-center rounded-full hover:bg-black/10 transition-colors"
                      onClick={() => setShowDropdown(!showDropdown)}
                    >
                      <svg
                        className="w-4 h-4 text-gray-800 rotate-90"
                        fill="none"
                        stroke="currentColor"
                        viewBox="0 0 24 24"
                      >
                        <path
                          strokeLinecap="round"
                          strokeLinejoin="round"
                          strokeWidth={2}
                          d="M12 5v.01M12 12v.01M12 19v.01M12 6a1 1 0 110-2 1 1 0 010 2zm0 7a1 1 0 110-2 1 1 0 010 2zm0 7a1 1 0 110-2 1 1 0 010 2z"
                        />
                      </svg>
                    </button>

                    {showDropdown && (
                      <div className="absolute right-0 top-full mt-1 w-48 bg-white dark:bg-gray-800 rounded-md shadow-lg border border-gray-200 dark:border-gray-700 z-50">
                        <div className="py-1">
                          <button
                            type="button"
                            className="w-full px-4 py-2 text-left text-sm hover:bg-gray-100 dark:hover:bg-gray-700 flex items-center gap-2"
                            onClick={handleRename}
                          >
                            <svg
                              className="w-4 h-4"
                              fill="none"
                              stroke="currentColor"
                              viewBox="0 0 24 24"
                            >
                              <path
                                strokeLinecap="round"
                                strokeLinejoin="round"
                                strokeWidth={2}
                                d="M11 5H6a2 2 0 00-2 2v11a2 2 0 002 2h11a2 2 0 002-2v-5m-1.414-9.414a2 2 0 112.828 2.828L11.828 15H9v-2.828l8.586-8.586z"
                              />
                            </svg>
                            {t('rename')}
                          </button>

                          {groupBy === IGroupBy.STATUS && statusCategories && (
                            <div className="border-t border-gray-200 dark:border-gray-700">
                              <div className="px-4 py-2 text-xs font-medium text-gray-500 uppercase tracking-wide">
                                {t('changeCategory')}
                              </div>
                              {statusCategories.map(status => (
                                <button
                                  key={status.id}
                                  type="button"
                                  className="w-full px-4 py-2 text-left text-sm hover:bg-gray-100 dark:hover:bg-gray-700 flex items-center gap-2"
                                  onClick={() => status.id && handleCategoryChange(status.id)}
                                >
                                  <div
                                    className="w-3 h-3 rounded-full"
                                    style={{ backgroundColor: status.color_code }}
                                  ></div>
                                  <span
                                    className={group.category_id === status.id ? 'font-bold' : ''}
                                  >
                                    {status.name}
                                  </span>
                                </button>
                              ))}
                            </div>
                          )}

                          {groupBy !== IGroupBy.PRIORITY && (
                            <div className="border-t border-gray-200 dark:border-gray-700">
                              <button
                                type="button"
                                className="w-full px-4 py-2 text-left text-sm hover:bg-gray-100 dark:hover:bg-gray-700 flex items-center gap-2 text-red-600 dark:text-red-400"
                                onClick={e => {
                                  e.stopPropagation();
                                  handleDelete();
                                }}
                              >
                                <svg
                                  className="w-4 h-4"
                                  fill="none"
                                  stroke="currentColor"
                                  viewBox="0 0 24 24"
                                >
                                  <path
                                    strokeLinecap="round"
                                    strokeLinejoin="round"
                                    strokeWidth={2}
                                    d="M19 7l-.867 12.142A2 2 0 0116.138 21H7.862a2 2 0 01-1.995-1.858L5 7m5 4v6m4-6v6m1-10V4a1 1 0 00-1-1h-4a1 1 0 00-1 1v3M4 7h16"
                                  />
                                </svg>
<<<<<<< HEAD
                                {t('delete')}
                              </button>
                            </div>
                          )}
                        </div>
                      </div>
=======
                            </button>

                            {(isOwnerOrAdmin || isProjectManager) && name !== t('unmapped') && (
                                <div className="relative" ref={dropdownRef}>
                                    <button
                                        type="button"
                                        className="w-7 h-7 flex items-center justify-center rounded-full hover:bg-black/10 transition-colors"
                                        onClick={() => setShowDropdown(!showDropdown)}
                                    >
                                        <svg className="w-4 h-4 text-gray-800 rotate-90" fill="none" stroke="currentColor" viewBox="0 0 24 24">
                                            <path strokeLinecap="round" strokeLinejoin="round" strokeWidth={2} d="M12 5v.01M12 12v.01M12 19v.01M12 6a1 1 0 110-2 1 1 0 010 2zm0 7a1 1 0 110-2 1 1 0 010 2zm0 7a1 1 0 110-2 1 1 0 010 2z" />
                                        </svg>
                                    </button>

                                    {showDropdown && (
                                        <div className="absolute right-0 top-full mt-1 w-48 bg-white dark:bg-gray-800 rounded-md shadow-lg border border-gray-200 dark:border-gray-700 z-50">
                                            <div className="py-1">
                                                <button
                                                    type="button"
                                                    className="w-full px-4 py-2 text-left text-sm hover:bg-gray-100 dark:hover:bg-gray-700 flex items-center gap-2"
                                                    onClick={handleRename}
                                                >
                                                    <svg className="w-4 h-4" fill="none" stroke="currentColor" viewBox="0 0 24 24">
                                                        <path strokeLinecap="round" strokeLinejoin="round" strokeWidth={2} d="M11 5H6a2 2 0 00-2 2v11a2 2 0 002 2h11a2 2 0 002-2v-5m-1.414-9.414a2 2 0 112.828 2.828L11.828 15H9v-2.828l8.586-8.586z" />
                                                    </svg>
                                                    {t('rename')}
                                                </button>

                                                {groupBy === IGroupBy.STATUS && statusCategories && (
                                                    <div className="border-t border-gray-200 dark:border-gray-700">
                                                        <div className="px-4 py-2 text-xs font-medium text-gray-500 uppercase tracking-wide">
                                                            {t('changeCategory')}
                                                        </div>
                                                        {statusCategories.map(status => (
                                                            <button
                                                                key={status.id}
                                                                type="button"
                                                                className="w-full px-4 py-2 text-left text-sm hover:bg-gray-100 dark:hover:bg-gray-700 flex items-center gap-2"
                                                                onClick={() => status.id && handleCategoryChange(status.id)}
                                                            >
                                                                <div
                                                                    className="w-3 h-3 rounded-full"
                                                                    style={{ backgroundColor: status.color_code }}
                                                                ></div>
                                                                <span className={group.category_id === status.id ? 'font-bold' : ''}>
                                                                    {status.name}
                                                                </span>
                                                            </button>
                                                        ))}
                                                    </div>
                                                )}

                                                {groupBy !== IGroupBy.PRIORITY && (
                                                    <div className="border-t border-gray-200 dark:border-gray-700">
                                                        <button
                                                            type="button"
                                                            className="w-full px-4 py-2 text-left text-sm hover:bg-gray-100 dark:hover:bg-gray-700 flex items-center gap-2 text-red-600 dark:text-red-400"
                                                            onClick={e => {
                                                                e.stopPropagation();
                                                                handleDelete();
                                                            }}
                                                        >
                                                            <svg className="w-4 h-4" fill="none" stroke="currentColor" viewBox="0 0 24 24">
                                                                <path strokeLinecap="round" strokeLinejoin="round" strokeWidth={2} d="M19 7l-.867 12.142A2 2 0 0116.138 21H7.862a2 2 0 01-1.995-1.858L5 7m5 4v6m4-6v6m1-10V4a1 1 0 00-1-1h-4a1 1 0 00-1 1v3M4 7h16" />
                                                            </svg>
                                                            {t('delete')}
                                                        </button>
                                                    </div>
                                                )}
                                            </div>
                                        </div>
                                    )}
                                </div>
                            )}
                        </div>
                    </div>
                </div>

                {/* Simple Delete Confirmation */}
                {/* Portal-based confirmation removed, now handled by Modal.confirm */}
                <div className="enhanced-kanban-group-tasks">
                    {/* Create card at top */}
                    {showNewCardTop && (
                        <EnhancedKanbanCreateTaskCard
                            sectionId={group.id}
                            setShowNewCard={setShowNewCardTop}
                            position="top"
                        />
>>>>>>> 5cce3bc6
                    )}
                  </div>
                )}
              </div>
            </div>
          </div>

          {/* Simple Delete Confirmation */}
          {showDeleteConfirm && (
            <Portal>
              <div
                className="fixed inset-0 bg-black bg-opacity-25 flex items-center justify-center z-[99999]"
                onClick={() => setShowDeleteConfirm(false)}
              >
                <div
                  className="bg-white dark:bg-gray-800 rounded-lg shadow-lg border border-gray-200 dark:border-gray-700 max-w-sm w-full mx-4"
                  onClick={e => e.stopPropagation()}
                >
                  <div className="p-4">
                    <div className="flex items-center gap-3 mb-3">
                      <div className="flex-shrink-0">
                        <svg
                          className="w-5 h-5 text-orange-500"
                          fill="none"
                          stroke="currentColor"
                          viewBox="0 0 24 24"
                        >
                          <path
                            strokeLinecap="round"
                            strokeLinejoin="round"
                            strokeWidth={2}
                            d="M12 9v2m0 4h.01m-6.938 4h13.856c1.54 0 2.502-1.667 1.732-2.5L13.732 4c-.77-.833-1.964-.833-2.732 0L3.732 16.5c-.77.833.192 2.5 1.732 2.5z"
                          />
                        </svg>
                      </div>
                      <div>
                        <h3
                          className={`text-base font-medium ${themeMode === 'dark' ? 'text-white' : 'text-gray-900'}`}
                        >
                          {t('deleteConfirmationTitle')}
                        </h3>
                      </div>
                    </div>
                    <div className="flex justify-end gap-2">
                      <button
                        type="button"
                        className={`px-3 py-1.5 text-sm font-medium rounded border transition-colors ${
                          themeMode === 'dark'
                            ? 'border-gray-600 text-gray-300 hover:bg-gray-600'
                            : 'border-gray-300 text-gray-700 hover:bg-gray-50'
                        }`}
                        onClick={() => setShowDeleteConfirm(false)}
                      >
                        {t('deleteConfirmationCancel')}
                      </button>
                      <button
                        type="button"
                        className="px-3 py-1.5 text-sm font-medium text-white bg-red-600 border border-transparent rounded hover:bg-red-700 transition-colors"
                        onClick={() => {
                          handleDeleteSection();
                          setShowDeleteConfirm(false);
                        }}
                      >
                        {t('deleteConfirmationOk')}
                      </button>
                    </div>
                  </div>
                </div>
              </div>
            </Portal>
          )}
          <div className="enhanced-kanban-group-tasks">
            {/* Create card at top */}
            {showNewCardTop && (
              <EnhancedKanbanCreateTaskCard
                sectionId={group.id}
                setShowNewCard={setShowNewCardTop}
                position="top"
              />
            )}

            {/* If group is empty, render a drop zone */}
            {group.tasks.length === 0 &&
              !showNewCardTop &&
              !showNewCardBottom &&
              hoveredGroupId !== group.id && (
                <div
                  className="empty-drop-zone"
                  style={{
                    padding: 8,
                    height: 500,
                    background: themeWiseColor(
                      'linear-gradient( 180deg,#E2EAF4, rgba(245, 243, 243, 0))',
                      'linear-gradient( 180deg, #2a2a2a, rgba(42, 43, 45, 0))',
                      themeMode
                    ),
                    borderRadius: 6,
                    display: 'flex',
                    flexDirection: 'column',
                    alignItems: 'center',
                    justifyContent: 'flex-start',
                    paddingTop: 8,
                    color: '#888',
                    fontStyle: 'italic',
                  }}
                  onDragOver={e => {
                    e.preventDefault();
                    onTaskDragOver(e, group.id, 0);
                  }}
                  onDrop={e => {
                    e.preventDefault();
                    onTaskDrop(e, group.id, 0);
                  }}
                >
                  {(isOwnerOrAdmin || isProjectManager) &&
                    !showNewCardTop &&
                    !showNewCardBottom && (
                      <button
                        type="button"
                        className="h-10 w-full rounded-md border-2 border-dashed border-gray-300 dark:border-gray-600 hover:border-gray-400 dark:hover:border-gray-500 transition-colors flex items-center justify-center gap-2 text-gray-500 hover:text-gray-700 dark:text-gray-400 dark:hover:text-gray-300"
                        onClick={() => {
                          setShowNewCardBottom(false);
                          setShowNewCardTop(true);
                        }}
                      >
                        <svg
                          className="w-4 h-4"
                          fill="none"
                          stroke="currentColor"
                          viewBox="0 0 24 24"
                        >
                          <path
                            strokeLinecap="round"
                            strokeLinejoin="round"
                            strokeWidth={2}
                            d="M12 4v16m8-8H4"
                          />
                        </svg>
                        {t('addTask')}
                      </button>
                    )}
                </div>
              )}

            {/* Drop indicator at the top of the group */}
            {hoveredGroupId === group.id && hoveredTaskIdx === 0 && (
              <div className="drop-preview-indicator">
                <div className="drop-line" />
              </div>
            )}

            {group.tasks.map((task, idx) => (
              <React.Fragment key={task.id}>
                {/* Drop indicator before this card */}
                {hoveredGroupId === group.id && hoveredTaskIdx === idx && (
                  <div
                    onDragOver={e => onTaskDragOver(e, group.id, idx)}
                    onDrop={e => onTaskDrop(e, group.id, idx)}
                  >
                    <div
                      className="w-full h-full bg-red-500"
                      style={{
                        height: 80,
                        background: themeMode === 'dark' ? '#2a2a2a' : '#E2EAF4',
                        borderRadius: 6,
                        border: `5px`,
                      }}
                    ></div>
                  </div>
                )}
                <TaskCard
                  task={task}
                  onTaskDragStart={onTaskDragStart}
                  onTaskDragOver={onTaskDragOver}
                  onTaskDrop={onTaskDrop}
                  groupId={group.id}
                  idx={idx}
                  onDragEnd={onDragEnd}
                />
              </React.Fragment>
            ))}
            {/* Drop indicator at the end of the group */}
            {hoveredGroupId === group.id && hoveredTaskIdx === group.tasks.length && (
              <div
                onDragOver={e => onTaskDragOver(e, group.id, group.tasks.length)}
                onDrop={e => onTaskDrop(e, group.id, group.tasks.length)}
              >
                <div
                  className="w-full h-full bg-red-500"
                  style={{
                    height: 80,
                    background: themeMode === 'dark' ? '#2a2a2a' : '#E2EAF4',
                    borderRadius: 6,
                    border: `5px`,
                  }}
                ></div>
              </div>
            )}

            {/* Create card at bottom */}
            {showNewCardBottom && (
              <EnhancedKanbanCreateTaskCard
                sectionId={group.id}
                setShowNewCard={setShowNewCardBottom}
                position="bottom"
              />
            )}

            {/* Footer Add Task Button */}
            {!showNewCardTop && !showNewCardBottom && group.tasks.length > 0 && (
              <button
                type="button"
                className="h-10 w-full rounded-md border-2 border-dashed border-gray-300 dark:border-gray-600 hover:border-gray-400 dark:hover:border-gray-500 transition-colors flex items-center justify-center gap-2 text-gray-500 hover:text-gray-700 dark:text-gray-400 dark:hover:text-gray-300 mt-2"
                onClick={() => {
                  setShowNewCardBottom(true);
                  setShowNewCardTop(false);
                }}
              >
                <svg className="w-4 h-4" fill="none" stroke="currentColor" viewBox="0 0 24 24">
                  <path
                    strokeLinecap="round"
                    strokeLinejoin="round"
                    strokeWidth={2}
                    d="M12 4v16m8-8H4"
                  />
                </svg>
                {t('addTask')}
              </button>
            )}
          </div>
        </div>
      </div>
    );
  }
);

KanbanGroup.displayName = 'KanbanGroup';

export default KanbanGroup;<|MERGE_RESOLUTION|>--- conflicted
+++ resolved
@@ -220,10 +220,6 @@
     };
 
     const handleDelete = () => {
-<<<<<<< HEAD
-      setShowDeleteConfirm(true);
-      setShowDropdown(false);
-=======
         if (groupBy === IGroupBy.STATUS) {
             Modal.confirm({
                 title: t('deleteStatusTitle'),
@@ -261,7 +257,6 @@
             });
         }
         setShowDropdown(false);
->>>>>>> 5cce3bc6
     };
 
     // Close dropdown when clicking outside
@@ -331,51 +326,180 @@
                   if ((isProjectManager || isOwnerOrAdmin) && group.name !== t('unmapped'))
                     setIsEditable(true);
                 }}
-                onMouseDown={e => {
-                  e.stopPropagation();
-                }}
-              >
-                {isLoading && (
-                  <div className="w-4 h-4 border-2 border-gray-300 border-t-blue-600 rounded-full animate-spin"></div>
-                )}
-                {isEditable ? (
-                  <input
-                    ref={inputRef}
-                    value={name}
-                    className={`bg-transparent border-none outline-none text-sm font-semibold capitalize min-w-[185px] ${
-                      themeMode === 'dark' ? 'text-gray-800' : 'text-gray-900'
-                    }`}
-                    onChange={handleChange}
-                    onBlur={handleBlur}
-                    onKeyDown={handlePressEnter}
-                    onMouseDown={e => {
-                      e.stopPropagation();
+                onDragOver={e => { e.preventDefault(); onTaskDragOver(e, group.id, null); }}
+                onDrop={e => { e.preventDefault(); onTaskDrop(e, group.id, null); }}
+            />
+
+            {/* Content layer - z-index 1 */}
+            <div style={{ position: 'relative', zIndex: 1 }}>
+                <div
+                    className="enhanced-kanban-group-header"
+                    style={{
+                        backgroundColor: headerBackgroundColor,
                     }}
-                    onClick={e => {
-                      e.stopPropagation();
-                    }}
-                  />
-                ) : (
-                  <div
-                    className={`min-w-[185px] text-sm font-semibold capitalize truncate ${
-                      themeMode === 'dark' ? 'text-gray-800' : 'text-gray-900'
-                    }`}
-                    title={isEllipsisActive ? name : undefined}
-                    onMouseDown={e => {
-                      e.stopPropagation();
-                      e.preventDefault();
-                    }}
-                    onMouseUp={e => {
-                      e.stopPropagation();
-                    }}
-                    onClick={e => {
-                      e.stopPropagation();
-                    }}
-                  >
-                    {name} ({group.tasks.length})
-                  </div>
-                )}
-              </div>
+                    draggable
+                    onDragStart={e => onGroupDragStart(e, group.id)}
+                    onDragOver={onGroupDragOver}
+                    onDrop={e => onGroupDrop(e, group.id)}
+                    onDragEnd={onDragEnd}
+                >
+                    <div
+                        className="flex items-center justify-between w-full font-semibold rounded-md"
+                        onMouseEnter={() => setIsHover(true)}
+                        onMouseLeave={() => setIsHover(false)}
+                    >
+                        <div
+                            className="flex items-center gap-2 cursor-pointer"
+                            onClick={e => {
+                                e.stopPropagation();
+                                if ((isProjectManager || isOwnerOrAdmin) && group.name !== t('unmapped'))
+                                    setIsEditable(true);
+                            }}
+                            onMouseDown={e => {
+                                e.stopPropagation();
+                            }}
+                        >
+                            {isLoading && (
+                                <div className="w-4 h-4 border-2 border-gray-300 border-t-blue-600 rounded-full animate-spin"></div>
+                            )}
+                            {isEditable ? (
+                                <input
+                                    ref={inputRef}
+                                    value={name}
+                                    className={`bg-transparent border-none outline-none text-sm font-semibold capitalize min-w-[185px] ${themeMode === 'dark' ? 'text-gray-800' : 'text-gray-900'
+                                        }`}
+                                    onChange={handleChange}
+                                    onBlur={handleBlur}
+                                    onKeyDown={handlePressEnter}
+                                    onMouseDown={e => {
+                                        e.stopPropagation();
+                                    }}
+                                    onClick={e => {
+                                        e.stopPropagation();
+                                    }}
+                                />
+                            ) : (
+                                <div
+                                    className={`min-w-[185px] text-sm font-semibold capitalize truncate ${themeMode === 'dark' ? 'text-gray-800' : 'text-gray-900'
+                                        }`}
+                                    title={isEllipsisActive ? name : undefined}
+                                    onMouseDown={e => {
+                                        e.stopPropagation();
+                                        e.preventDefault();
+                                    }}
+                                    onMouseUp={e => {
+                                        e.stopPropagation();
+                                    }}
+                                    onClick={e => {
+                                        e.stopPropagation();
+                                    }}
+                                >
+                                    {name} ({group.tasks.length})
+                                </div>
+                            )}
+                        </div>
+
+                        <div className="flex items-center gap-1">
+                            <button
+                                type="button"
+                                className="w-7 h-7 flex items-center justify-center rounded-full hover:bg-black/10 transition-colors"
+                                onClick={() => {
+                                    setShowNewCardTop(true);
+                                    setShowNewCardBottom(false);
+                                }}
+                            >
+                                <svg className="w-4 h-4 text-gray-800" fill="none" stroke="currentColor" viewBox="0 0 24 24">
+                                    <path strokeLinecap="round" strokeLinejoin="round" strokeWidth={2} d="M12 4v16m8-8H4" />
+                                </svg>
+                            </button>
+
+                            {(isOwnerOrAdmin || isProjectManager) && name !== t('unmapped') && (
+                                <div className="relative" ref={dropdownRef}>
+                                    <button
+                                        type="button"
+                                        className="w-7 h-7 flex items-center justify-center rounded-full hover:bg-black/10 transition-colors"
+                                        onClick={() => setShowDropdown(!showDropdown)}
+                                    >
+                                        <svg className="w-4 h-4 text-gray-800 rotate-90" fill="none" stroke="currentColor" viewBox="0 0 24 24">
+                                            <path strokeLinecap="round" strokeLinejoin="round" strokeWidth={2} d="M12 5v.01M12 12v.01M12 19v.01M12 6a1 1 0 110-2 1 1 0 010 2zm0 7a1 1 0 110-2 1 1 0 010 2zm0 7a1 1 0 110-2 1 1 0 010 2z" />
+                                        </svg>
+                                    </button>
+
+                                    {showDropdown && (
+                                        <div className="absolute right-0 top-full mt-1 w-48 bg-white dark:bg-gray-800 rounded-md shadow-lg border border-gray-200 dark:border-gray-700 z-50">
+                                            <div className="py-1">
+                                                <button
+                                                    type="button"
+                                                    className="w-full px-4 py-2 text-left text-sm hover:bg-gray-100 dark:hover:bg-gray-700 flex items-center gap-2"
+                                                    onClick={handleRename}
+                                                >
+                                                    <svg className="w-4 h-4" fill="none" stroke="currentColor" viewBox="0 0 24 24">
+                                                        <path strokeLinecap="round" strokeLinejoin="round" strokeWidth={2} d="M11 5H6a2 2 0 00-2 2v11a2 2 0 002 2h11a2 2 0 002-2v-5m-1.414-9.414a2 2 0 112.828 2.828L11.828 15H9v-2.828l8.586-8.586z" />
+                                                    </svg>
+                                                    {t('rename')}
+                                                </button>
+
+                                                {groupBy === IGroupBy.STATUS && statusCategories && (
+                                                    <div className="border-t border-gray-200 dark:border-gray-700">
+                                                        <div className="px-4 py-2 text-xs font-medium text-gray-500 uppercase tracking-wide">
+                                                            {t('changeCategory')}
+                                                        </div>
+                                                        {statusCategories.map(status => (
+                                                            <button
+                                                                key={status.id}
+                                                                type="button"
+                                                                className="w-full px-4 py-2 text-left text-sm hover:bg-gray-100 dark:hover:bg-gray-700 flex items-center gap-2"
+                                                                onClick={() => status.id && handleCategoryChange(status.id)}
+                                                            >
+                                                                <div
+                                                                    className="w-3 h-3 rounded-full"
+                                                                    style={{ backgroundColor: status.color_code }}
+                                                                ></div>
+                                                                <span className={group.category_id === status.id ? 'font-bold' : ''}>
+                                                                    {status.name}
+                                                                </span>
+                                                            </button>
+                                                        ))}
+                                                    </div>
+                                                )}
+
+                                                {groupBy !== IGroupBy.PRIORITY && (
+                                                    <div className="border-t border-gray-200 dark:border-gray-700">
+                                                        <button
+                                                            type="button"
+                                                            className="w-full px-4 py-2 text-left text-sm hover:bg-gray-100 dark:hover:bg-gray-700 flex items-center gap-2 text-red-600 dark:text-red-400"
+                                                            onClick={e => {
+                                                                e.stopPropagation();
+                                                                handleDelete();
+                                                            }}
+                                                        >
+                                                            <svg className="w-4 h-4" fill="none" stroke="currentColor" viewBox="0 0 24 24">
+                                                                <path strokeLinecap="round" strokeLinejoin="round" strokeWidth={2} d="M19 7l-.867 12.142A2 2 0 0116.138 21H7.862a2 2 0 01-1.995-1.858L5 7m5 4v6m4-6v6m1-10V4a1 1 0 00-1-1h-4a1 1 0 00-1 1v3M4 7h16" />
+                                                            </svg>
+                                                            {t('delete')}
+                                                        </button>
+                                                    </div>
+                                                )}
+                                            </div>
+                                        </div>
+                                    )}
+                                </div>
+                            )}
+                        </div>
+                    </div>
+                </div>
+
+                {/* Simple Delete Confirmation */}
+                {/* Portal-based confirmation removed, now handled by Modal.confirm */}
+                <div className="enhanced-kanban-group-tasks">
+                    {/* Create card at top */}
+                    {showNewCardTop && (
+                        <EnhancedKanbanCreateTaskCard
+                            sectionId={group.id}
+                            setShowNewCard={setShowNewCardTop}
+                            position="top"
+                        />
+                    )}
 
               <div className="flex items-center gap-1">
                 <button
@@ -496,103 +620,12 @@
                                     d="M19 7l-.867 12.142A2 2 0 0116.138 21H7.862a2 2 0 01-1.995-1.858L5 7m5 4v6m4-6v6m1-10V4a1 1 0 00-1-1h-4a1 1 0 00-1 1v3M4 7h16"
                                   />
                                 </svg>
-<<<<<<< HEAD
                                 {t('delete')}
                               </button>
                             </div>
                           )}
                         </div>
                       </div>
-=======
-                            </button>
-
-                            {(isOwnerOrAdmin || isProjectManager) && name !== t('unmapped') && (
-                                <div className="relative" ref={dropdownRef}>
-                                    <button
-                                        type="button"
-                                        className="w-7 h-7 flex items-center justify-center rounded-full hover:bg-black/10 transition-colors"
-                                        onClick={() => setShowDropdown(!showDropdown)}
-                                    >
-                                        <svg className="w-4 h-4 text-gray-800 rotate-90" fill="none" stroke="currentColor" viewBox="0 0 24 24">
-                                            <path strokeLinecap="round" strokeLinejoin="round" strokeWidth={2} d="M12 5v.01M12 12v.01M12 19v.01M12 6a1 1 0 110-2 1 1 0 010 2zm0 7a1 1 0 110-2 1 1 0 010 2zm0 7a1 1 0 110-2 1 1 0 010 2z" />
-                                        </svg>
-                                    </button>
-
-                                    {showDropdown && (
-                                        <div className="absolute right-0 top-full mt-1 w-48 bg-white dark:bg-gray-800 rounded-md shadow-lg border border-gray-200 dark:border-gray-700 z-50">
-                                            <div className="py-1">
-                                                <button
-                                                    type="button"
-                                                    className="w-full px-4 py-2 text-left text-sm hover:bg-gray-100 dark:hover:bg-gray-700 flex items-center gap-2"
-                                                    onClick={handleRename}
-                                                >
-                                                    <svg className="w-4 h-4" fill="none" stroke="currentColor" viewBox="0 0 24 24">
-                                                        <path strokeLinecap="round" strokeLinejoin="round" strokeWidth={2} d="M11 5H6a2 2 0 00-2 2v11a2 2 0 002 2h11a2 2 0 002-2v-5m-1.414-9.414a2 2 0 112.828 2.828L11.828 15H9v-2.828l8.586-8.586z" />
-                                                    </svg>
-                                                    {t('rename')}
-                                                </button>
-
-                                                {groupBy === IGroupBy.STATUS && statusCategories && (
-                                                    <div className="border-t border-gray-200 dark:border-gray-700">
-                                                        <div className="px-4 py-2 text-xs font-medium text-gray-500 uppercase tracking-wide">
-                                                            {t('changeCategory')}
-                                                        </div>
-                                                        {statusCategories.map(status => (
-                                                            <button
-                                                                key={status.id}
-                                                                type="button"
-                                                                className="w-full px-4 py-2 text-left text-sm hover:bg-gray-100 dark:hover:bg-gray-700 flex items-center gap-2"
-                                                                onClick={() => status.id && handleCategoryChange(status.id)}
-                                                            >
-                                                                <div
-                                                                    className="w-3 h-3 rounded-full"
-                                                                    style={{ backgroundColor: status.color_code }}
-                                                                ></div>
-                                                                <span className={group.category_id === status.id ? 'font-bold' : ''}>
-                                                                    {status.name}
-                                                                </span>
-                                                            </button>
-                                                        ))}
-                                                    </div>
-                                                )}
-
-                                                {groupBy !== IGroupBy.PRIORITY && (
-                                                    <div className="border-t border-gray-200 dark:border-gray-700">
-                                                        <button
-                                                            type="button"
-                                                            className="w-full px-4 py-2 text-left text-sm hover:bg-gray-100 dark:hover:bg-gray-700 flex items-center gap-2 text-red-600 dark:text-red-400"
-                                                            onClick={e => {
-                                                                e.stopPropagation();
-                                                                handleDelete();
-                                                            }}
-                                                        >
-                                                            <svg className="w-4 h-4" fill="none" stroke="currentColor" viewBox="0 0 24 24">
-                                                                <path strokeLinecap="round" strokeLinejoin="round" strokeWidth={2} d="M19 7l-.867 12.142A2 2 0 0116.138 21H7.862a2 2 0 01-1.995-1.858L5 7m5 4v6m4-6v6m1-10V4a1 1 0 00-1-1h-4a1 1 0 00-1 1v3M4 7h16" />
-                                                            </svg>
-                                                            {t('delete')}
-                                                        </button>
-                                                    </div>
-                                                )}
-                                            </div>
-                                        </div>
-                                    )}
-                                </div>
-                            )}
-                        </div>
-                    </div>
-                </div>
-
-                {/* Simple Delete Confirmation */}
-                {/* Portal-based confirmation removed, now handled by Modal.confirm */}
-                <div className="enhanced-kanban-group-tasks">
-                    {/* Create card at top */}
-                    {showNewCardTop && (
-                        <EnhancedKanbanCreateTaskCard
-                            sectionId={group.id}
-                            setShowNewCard={setShowNewCardTop}
-                            position="top"
-                        />
->>>>>>> 5cce3bc6
                     )}
                   </div>
                 )}
