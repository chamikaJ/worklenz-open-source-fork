import {
  createSlice,
  createEntityAdapter,
  PayloadAction,
  createAsyncThunk,
  EntityState,
  EntityId,
  createSelector,
} from '@reduxjs/toolkit';
import {
  Task,
  TaskManagementState,
  TaskGroup,
  TaskGrouping,
  getSortOrderField,
} from '@/types/task-management.types';
import { ITaskListColumn } from '@/types/tasks/taskList.types';
import { RootState } from '@/app/store';
import {
  tasksApiService,
  ITaskListConfigV2,
  ITaskListV3Response,
} from '@/api/tasks/tasks.api.service';
import { tasksCustomColumnsService } from '@/api/tasks/tasks-custom-columns.service';
import logger from '@/utils/errorLogger';
import { DEFAULT_TASK_NAME } from '@/shared/constants';
import { InlineMember } from '@/types/teamMembers/inlineMember.types';

// Helper function to safely convert time values
const convertTimeValue = (value: any): number => {
  if (typeof value === 'number') return value;
  if (typeof value === 'string') {
    const parsed = parseFloat(value);
    return isNaN(parsed) ? 0 : parsed;
  }
  if (typeof value === 'object' && value !== null) {
    // Handle time objects like {hours: 2, minutes: 30}
    if ('hours' in value || 'minutes' in value) {
      const hours = Number(value.hours || 0);
      const minutes = Number(value.minutes || 0);
      return hours + minutes / 60;
    }
  }
  return 0;
};

export enum IGroupBy {
  STATUS = 'status',
  PRIORITY = 'priority',
  PHASE = 'phase',
  MEMBERS = 'members',
}

// Entity adapter for normalized state
const tasksAdapter = createEntityAdapter<Task>();

// Get the initial state from the adapter
const initialState: TaskManagementState = {
  ids: [],
  entities: {},
  loading: false,
  error: null,
  groups: [],
  grouping: undefined,
  selectedPriorities: [],
  search: '',
  archived: false,
  loadingSubtasks: {},
  // Add column-related state
  loadingColumns: false,
  columns: [],
  customColumns: [],
  // Add sort-related state
  sortField: '',
  sortOrder: 'ASC',
};

// Async thunk to fetch tasks from API
export const fetchTasks = createAsyncThunk(
  'taskManagement/fetchTasks',
  async (projectId: string, { rejectWithValue, getState }) => {
    try {
      const state = getState() as RootState;
      const currentGrouping = state.grouping.currentGrouping;

      const config: ITaskListConfigV2 = {
        id: projectId,
        archived: false,
        group: currentGrouping || '',
        field: '',
        order: '',
        search: '',
        statuses: '',
        members: '',
        projects: '',
        isSubtasksInclude: false,
        labels: '',
        priorities: '',
      };

      const response = await tasksApiService.getTaskList(config);

      // Helper function to safely convert time values
      const convertTimeValue = (value: any): number => {
        if (typeof value === 'number') return value;
        if (typeof value === 'string') {
          const parsed = parseFloat(value);
          return isNaN(parsed) ? 0 : parsed;
        }
        if (typeof value === 'object' && value !== null) {
          // Handle time objects like {hours: 2, minutes: 30}
          if ('hours' in value || 'minutes' in value) {
            const hours = Number(value.hours || 0);
            const minutes = Number(value.minutes || 0);
            return hours + minutes / 60;
          }
        }
        return 0;
      };

      // Create a mapping from status IDs to group names
      const statusIdToNameMap: Record<string, string> = {};
      const priorityIdToNameMap: Record<string, string> = {};

      response.body.forEach((group: any) => {
        statusIdToNameMap[group.id] = group.name.toLowerCase();
      });

      // For priority mapping, we need to get priority names from the tasks themselves
      // Since the API doesn't provide priority names in the group structure
      response.body.forEach((group: any) => {
        group.tasks.forEach((task: any) => {
          // Map priority value to name (this is an assumption based on common patterns)
          if (task.priority_value !== undefined) {
            switch (task.priority_value) {
              case 0:
                priorityIdToNameMap[task.priority] = 'low';
                break;
              case 1:
                priorityIdToNameMap[task.priority] = 'medium';
                break;
              case 2:
                priorityIdToNameMap[task.priority] = 'high';
                break;
              case 3:
                priorityIdToNameMap[task.priority] = 'critical';
                break;
              default:
                priorityIdToNameMap[task.priority] = 'medium';
            }
          }
        });
      });

      // Transform the API response to our Task type
      const tasks: Task[] = response.body.flatMap((group: any) =>
        group.tasks.map((task: any) => ({
          id: task.id,
          task_key: task.task_key || '',
          title: task.title && task.title.trim() ? task.title.trim() : DEFAULT_TASK_NAME,
          description: task.description || '',
          status: statusIdToNameMap[task.status] || 'todo',
          priority: priorityIdToNameMap[task.priority] || 'medium',
          phase: task.phase_name || 'Development',
          progress: typeof task.complete_ratio === 'number' ? task.complete_ratio : 0,
          assignees: task.assignees?.map((a: any) => a.team_member_id) || [],
          assignee_names: task.assignee_names || task.names || [],
          labels:
            task.labels?.map((l: any) => ({
              id: l.id || l.label_id,
              name: l.name,
              color: l.color || '#1890ff',
              end: l.end,
              names: l.names,
            })) || [],
          dueDate: task.dueDate,
          startDate: task.startDate,
          timeTracking: {
            estimated: convertTimeValue(task.total_time),
            logged: convertTimeValue(task.time_spent),
          },
          customFields: {},
          createdAt: task.createdAt || task.created_at || new Date().toISOString(),
          updatedAt: task.updatedAt || task.updated_at || new Date().toISOString(),
          created_at: task.createdAt || task.created_at || new Date().toISOString(),
          updated_at: task.updatedAt || task.updated_at || new Date().toISOString(),
          order: typeof task.sort_order === 'number' ? task.sort_order : 0,
          // Ensure all Task properties are mapped, even if undefined in API response
          sub_tasks: task.sub_tasks || [],
          sub_tasks_count: task.sub_tasks_count || 0,
          show_sub_tasks: task.show_sub_tasks || false,
          parent_task_id: task.parent_task_id || undefined,
          weight: task.weight || 0,
          color: task.color || undefined,
          statusColor: task.statusColor || undefined,
          priorityColor: task.priorityColor || undefined,
          comments_count: task.comments_count || 0,
          attachments_count: task.attachments_count || 0,
          has_dependencies: task.has_dependencies || false,
          schedule_id: task.schedule_id || null,
          reporter: task.reporter || undefined,
        }))
      );

      return tasks;
    } catch (error) {
      logger.error('Fetch Tasks', error);
      if (error instanceof Error) {
        return rejectWithValue(error.message);
      }
      return rejectWithValue('Failed to fetch tasks');
    }
  }
);

// New V3 fetch that minimizes frontend processing
export const fetchTasksV3 = createAsyncThunk(
  'taskManagement/fetchTasksV3',
  async (projectId: string, { rejectWithValue, getState }) => {
    try {
      const state = getState() as RootState;
      const currentGrouping = state.grouping.currentGrouping;

      // Get selected labels from taskReducer
      const selectedLabels = state.taskReducer.labels
        .filter((l: any) => l.selected && l.id)
        .map((l: any) => l.id)
        .join(' ');

      // Get selected assignees from taskReducer
      const selectedAssignees = state.taskReducer.taskAssignees
        .filter((m: any) => m.selected && m.id)
        .map((m: any) => m.id)
        .join(' ');

      // Get selected priorities from taskReducer
      const selectedPriorities = state.taskReducer.priorities.join(' ');

      // Get search value from taskManagement slice
      const searchValue = state.taskManagement.search || '';

      // Get archived state from task management slice
      const archivedState = state.taskManagement.archived;

      // Get sort state from task management slice
      const sortField = state.taskManagement.sortField;
      const sortOrder = state.taskManagement.sortOrder;

      const config: ITaskListConfigV2 = {
        id: projectId,
        archived: archivedState,
        group: currentGrouping || '',
        field: sortField,
        order: sortOrder,
        search: searchValue,
        statuses: '',
        members: selectedAssignees,
        projects: '',
        isSubtasksInclude: false,
        labels: selectedLabels,
        priorities: selectedPriorities,
        customColumns: true,
      };

      const response = await tasksApiService.getTaskListV3(config);

      // Ensure tasks are properly normalized
      const tasks: Task[] = response.body.allTasks.map((task: any) => {
        const now = new Date().toISOString();

        const transformedTask = {
          id: task.id,
          task_key: task.task_key || task.key || '',
          title: task.title && task.title.trim() ? task.title.trim() : DEFAULT_TASK_NAME,
          description: task.description || '',
          status: task.status || 'todo',
          priority: task.priority || 'medium',
          phase: task.phase || 'Development',
          progress: typeof task.complete_ratio === 'number' ? task.complete_ratio : 0,
          assignees: task.assignees?.map((a: { team_member_id: string }) => a.team_member_id) || [],
          assignee_names: task.assignee_names || task.names || [],
          labels:
            task.labels?.map(
              (l: {
                id: string;
                label_id: string;
                name: string;
                color: string;
                end: boolean;
                names: string[];
              }) => ({
                id: l.id || l.label_id,
                name: l.name,
                color: l.color || '#1890ff',
                end: l.end,
                names: l.names,
              })
            ) || [],
          all_labels:
            task.all_labels?.map(
              (l: { id: string; label_id: string; name: string; color_code: string }) => ({
                id: l.id || l.label_id,
                name: l.name,
                color_code: l.color_code || '#1890ff',
              })
            ) || [],
          dueDate: task.dueDate,
          startDate: task.startDate,
          timeTracking: {
            estimated: task.timeTracking?.estimated || 0,
            logged: task.timeTracking?.logged || 0,
          },
          customFields: {},
          custom_column_values: task.custom_column_values || {},
          createdAt: task.createdAt || task.created_at || now,
          updatedAt: task.updatedAt || task.updated_at || now,
          created_at: task.createdAt || task.created_at || now,
          updated_at: task.updatedAt || task.updated_at || now,
          order: typeof task.sort_order === 'number' ? task.sort_order : 0,
          sub_tasks: task.sub_tasks || [],
          sub_tasks_count: task.sub_tasks_count || 0,
          show_sub_tasks: task.show_sub_tasks || false,
          parent_task_id: task.parent_task_id || undefined,
          weight: task.weight || 0,
          color: task.color || undefined,
          statusColor: task.statusColor || undefined,
          priorityColor: task.priorityColor || undefined,
          comments_count: task.comments_count || 0,
          attachments_count: task.attachments_count || 0,
          has_dependencies: task.has_dependencies || false,
          schedule_id: task.schedule_id || null,
          reporter: task.reporter || undefined,
        };

        return transformedTask;
      });

      return {
        allTasks: tasks,
        groups: response.body.groups,
        grouping: response.body.grouping,
        totalTasks: response.body.totalTasks,
      };
    } catch (error) {
      logger.error('Fetch Tasks V3', error);
      if (error instanceof Error) {
        return rejectWithValue(error.message);
      }
      return rejectWithValue('Failed to fetch tasks V3');
    }
  }
);

// Refresh task progress separately to avoid slowing down initial load
export const fetchSubTasks = createAsyncThunk(
  'taskManagement/fetchSubTasks',
  async (
    { taskId, projectId }: { taskId: string; projectId: string },
    { rejectWithValue, getState }
  ) => {
    try {
      const state = getState() as RootState;
      const currentGrouping = state.grouping.currentGrouping;

      const config: ITaskListConfigV2 = {
        id: projectId,
        archived: false,
        group: currentGrouping || '',
        field: '',
        order: '',
        search: '',
        statuses: '',
        members: '',
        projects: '',
        isSubtasksInclude: false,
        labels: '',
        priorities: '',
        parent_task: taskId,
      };

      const response = await tasksApiService.getTaskListV3(config);
      return { parentTaskId: taskId, subtasks: response.body.allTasks };
    } catch (error) {
      logger.error('Fetch Sub Tasks', error);
      if (error instanceof Error) {
        return rejectWithValue(error.message);
      }
      return rejectWithValue('Failed to fetch sub tasks');
    }
  }
);

export const refreshTaskProgress = createAsyncThunk(
  'taskManagement/refreshTaskProgress',
  async (projectId: string, { rejectWithValue }) => {
    try {
      const response = await tasksApiService.refreshTaskProgress(projectId);
      return response.body;
    } catch (error) {
      logger.error('Refresh Task Progress', error);
      if (error instanceof Error) {
        return rejectWithValue(error.message);
      }
      return rejectWithValue('Failed to refresh task progress');
    }
  }
);

// Async thunk to reorder tasks with API call
export const reorderTasksWithAPI = createAsyncThunk(
  'taskManagement/reorderTasksWithAPI',
  async (
    { taskIds, newOrder, projectId }: { taskIds: string[]; newOrder: number[]; projectId: string },
    { rejectWithValue }
  ) => {
    try {
      // Make API call to update task order
      const response = await tasksApiService.reorderTasks({
        taskIds,
        newOrder,
        projectId,
      });

      if (response.done) {
        return { taskIds, newOrder };
      } else {
        return rejectWithValue('Failed to reorder tasks');
      }
    } catch (error) {
      logger.error('Reorder Tasks API Error:', error);
      return rejectWithValue('Failed to reorder tasks');
    }
  }
);

// Async thunk to move task between groups with API call
export const moveTaskToGroupWithAPI = createAsyncThunk(
  'taskManagement/moveTaskToGroupWithAPI',
  async (
    {
      taskId,
      groupType,
      groupValue,
      projectId,
    }: {
      taskId: string;
      groupType: 'status' | 'priority' | 'phase';
      groupValue: string;
      projectId: string;
    },
    { rejectWithValue }
  ) => {
    try {
      // Make API call to update task group
      const response = await tasksApiService.updateTaskGroup({
        taskId,
        groupType,
        groupValue,
        projectId,
      });

      if (response.done) {
        return { taskId, groupType, groupValue };
      } else {
        return rejectWithValue('Failed to move task');
      }
    } catch (error) {
      logger.error('Move Task API Error:', error);
      return rejectWithValue('Failed to move task');
    }
  }
);

// Add action to update task with subtasks
export const updateTaskWithSubtasks = createAsyncThunk(
  'taskManagement/updateTaskWithSubtasks',
  async ({ taskId, subtasks }: { taskId: string; subtasks: any[] }, { getState }) => {
    return { taskId, subtasks };
  }
);

// Add async thunk to fetch task list columns
export const fetchTaskListColumns = createAsyncThunk(
  'taskManagement/fetchTaskListColumns',
  async (projectId: string, { dispatch }) => {
    const [standardColumns, customColumns] = await Promise.all([
      tasksApiService.fetchTaskListColumns(projectId),
      dispatch(fetchCustomColumns(projectId)),
    ]);

    return {
      standard: standardColumns.body,
      custom: customColumns.payload,
    };
  }
);

// Add async thunk to fetch custom columns
export const fetchCustomColumns = createAsyncThunk(
  'taskManagement/fetchCustomColumns',
  async (projectId: string, { rejectWithValue }) => {
    try {
      const response = await tasksCustomColumnsService.getCustomColumns(projectId);
      return response.body;
    } catch (error) {
      logger.error('Fetch Custom Columns', error);
      if (error instanceof Error) {
        return rejectWithValue(error.message);
      }
      return rejectWithValue('Failed to fetch custom columns');
    }
  }
);

// Add async thunk to update column visibility
export const updateColumnVisibility = createAsyncThunk(
  'taskManagement/updateColumnVisibility',
  async (
    { projectId, item }: { projectId: string; item: ITaskListColumn },
    { rejectWithValue }
  ) => {
    try {
      const response = await tasksApiService.toggleColumnVisibility(projectId, item);
      return response.body;
    } catch (error) {
      logger.error('Update Column Visibility', error);
      if (error instanceof Error) {
        return rejectWithValue(error.message);
      }
      return rejectWithValue('Failed to update column visibility');
    }
  }
);

// Create the slice
const taskManagementSlice = createSlice({
  name: 'taskManagement',
  initialState,
  reducers: {
    setTasks: (state, action: PayloadAction<Task[]>) => {
      const tasks = action.payload;
      state.ids = tasks.map(task => task.id);
      state.entities = tasks.reduce(
        (acc, task) => {
          acc[task.id] = task;
          return acc;
        },
        {} as Record<string, Task>
      );
    },
    addTask: (state, action: PayloadAction<Task>) => {
      const task = action.payload;
      state.ids.push(task.id);
      state.entities[task.id] = task;
    },
    addTaskToGroup: (state, action: PayloadAction<{ task: Task; groupId: string }>) => {
      const { task, groupId } = action.payload;

      state.ids.push(task.id);
      state.entities[task.id] = task;
      let group = state.groups.find(g => g.id === groupId);

      // If group doesn't exist and it's "Unmapped", create it dynamically
      if (!group && groupId === 'Unmapped') {
        const unmappedGroup = {
          id: 'Unmapped',
          title: 'Unmapped',
          taskIds: [],
          type: 'phase' as const,
          color: '#fbc84c69',
          groupValue: 'Unmapped',
        };
        state.groups.push(unmappedGroup);
        group = unmappedGroup;
      }

      if (group) {
        group.taskIds.push(task.id);
      }
    },
    updateTask: (state, action: PayloadAction<Task>) => {
      tasksAdapter.upsertOne(state as EntityState<Task, string>, action.payload);
      // Additionally, update the task within its group if necessary (e.g., if status changed)
      const updatedTask = action.payload;
      const oldTask = state.entities[updatedTask.id];

      if (
        oldTask &&
        state.grouping?.id === IGroupBy.STATUS &&
        oldTask.status !== updatedTask.status
      ) {
        // Remove from old status group
        const oldGroup = state.groups.find(group => group.id === oldTask.status);
        if (oldGroup) {
          oldGroup.taskIds = oldGroup.taskIds.filter(id => id !== updatedTask.id);
        }

        // Add to new status group
        const newGroup = state.groups.find(group => group.id === updatedTask.status);
        if (newGroup) {
          newGroup.taskIds.push(updatedTask.id);
        }
      }
    },
    deleteTask: (state, action: PayloadAction<string>) => {
      const taskId = action.payload;
      delete state.entities[taskId];
      state.ids = state.ids.filter(id => id !== taskId);
      state.groups = state.groups.map(group => ({
        ...group,
        taskIds: group.taskIds.filter(id => id !== taskId),
      }));
    },
    bulkUpdateTasks: (state, action: PayloadAction<Task[]>) => {
      action.payload.forEach(task => {
        state.entities[task.id] = task;
      });
    },
    bulkDeleteTasks: (state, action: PayloadAction<string[]>) => {
      const taskIds = action.payload;
      taskIds.forEach(taskId => {
        delete state.entities[taskId];
      });
      state.ids = state.ids.filter(id => !taskIds.includes(id));
      state.groups = state.groups.map(group => ({
        ...group,
        taskIds: group.taskIds.filter(id => !taskIds.includes(id)),
      }));
    },
    reorderTasks: (state, action: PayloadAction<{ taskIds: string[]; groupId: string }>) => {
      const { taskIds, groupId } = action.payload;
      const group = state.groups.find(g => g.id === groupId);
      if (group) {
        group.taskIds = taskIds;
      }
    },
    moveTaskToGroup: (state, action: PayloadAction<{ taskId: string; groupId: string }>) => {
      const { taskId, groupId } = action.payload;
      state.groups = state.groups.map(group => ({
        ...group,
        taskIds:
          group.id === groupId
            ? [...group.taskIds, taskId]
            : group.taskIds.filter(id => id !== taskId),
      }));
    },
    moveTaskBetweenGroups: (
      state,
      action: PayloadAction<{
        taskId: string;
        sourceGroupId: string;
        targetGroupId: string;
      }>
    ) => {
      const { taskId, sourceGroupId, targetGroupId } = action.payload;
      state.groups = state.groups.map(group => ({
        ...group,
        taskIds:
          group.id === targetGroupId
            ? [...group.taskIds, taskId]
            : group.id === sourceGroupId
              ? group.taskIds.filter(id => id !== taskId)
              : group.taskIds,
      }));
    },
    optimisticTaskMove: (
      state,
      action: PayloadAction<{
        taskId: string;
        sourceGroupId: string;
        targetGroupId: string;
      }>
    ) => {
      const { taskId, sourceGroupId, targetGroupId } = action.payload;
      state.groups = state.groups.map(group => ({
        ...group,
        taskIds:
          group.id === targetGroupId
            ? [...group.taskIds, taskId]
            : group.id === sourceGroupId
              ? group.taskIds.filter(id => id !== taskId)
              : group.taskIds,
      }));
    },
    reorderTasksInGroup: (
      state,
      action: PayloadAction<{
        sourceTaskId: string;
        destinationTaskId: string;
        sourceGroupId: string;
        destinationGroupId: string;
      }>
    ) => {
      const { sourceTaskId, destinationTaskId, sourceGroupId, destinationGroupId } = action.payload;

      // Get a mutable copy of entities for updates
      const newEntities = { ...state.entities };

      const sourceTask = newEntities[sourceTaskId];
      const destinationTask = newEntities[destinationTaskId];

      if (!sourceTask || !destinationTask) return;

      if (sourceGroupId === destinationGroupId) {
        // Reordering within the same group
        const group = state.groups.find(g => g.id === sourceGroupId);
        if (group) {
          const newTasks = Array.from(group.taskIds);
          const [removed] = newTasks.splice(newTasks.indexOf(sourceTaskId), 1);
          newTasks.splice(newTasks.indexOf(destinationTaskId), 0, removed);
          group.taskIds = newTasks;

          // Update order for affected tasks using the appropriate sort field
          const sortField = getSortOrderField(state.grouping?.id);
          newTasks.forEach((id, index) => {
            if (newEntities[id]) {
              newEntities[id] = { ...newEntities[id], [sortField]: index };
            }
          });
        }
      } else {
        // Moving between different groups
        const sourceGroup = state.groups.find(g => g.id === sourceGroupId);
        const destinationGroup = state.groups.find(g => g.id === destinationGroupId);

        if (sourceGroup && destinationGroup) {
          // Remove from source group
          sourceGroup.taskIds = sourceGroup.taskIds.filter(id => id !== sourceTaskId);

          // Add to destination group at the correct position relative to destinationTask
          const destinationIndex = destinationGroup.taskIds.indexOf(destinationTaskId);
          if (destinationIndex !== -1) {
            destinationGroup.taskIds.splice(destinationIndex, 0, sourceTaskId);
          } else {
            destinationGroup.taskIds.push(sourceTaskId); // Add to end if destination task not found
          }

          // Do NOT update the task's grouping field (priority, phase, status) here.
          // This will be handled by the socket event handler after backend confirmation.

          // Update order for affected tasks in both groups using the appropriate sort field
          const sortField = getSortOrderField(state.grouping?.id);
          sourceGroup.taskIds.forEach((id, index) => {
            if (newEntities[id]) newEntities[id] = { ...newEntities[id], [sortField]: index };
          });
          destinationGroup.taskIds.forEach((id, index) => {
            if (newEntities[id]) newEntities[id] = { ...newEntities[id], [sortField]: index };
          });
        }
      }

      // Update the state's entities after all modifications
      state.entities = newEntities;
    },
    setLoading: (state, action: PayloadAction<boolean>) => {
      state.loading = action.payload;
    },
    setError: (state, action: PayloadAction<string | null>) => {
      state.error = action.payload;
    },
    setSelectedPriorities: (state, action: PayloadAction<string[]>) => {
      state.selectedPriorities = action.payload;
    },
    setSearch: (state, action: PayloadAction<string>) => {
      state.search = action.payload;
    },
    setArchived: (state, action: PayloadAction<boolean>) => {
      state.archived = action.payload;
    },
    toggleArchived: state => {
      state.archived = !state.archived;
    },
    setSortField: (state, action: PayloadAction<string>) => {
      state.sortField = action.payload;
    },
    setSortOrder: (state, action: PayloadAction<'ASC' | 'DESC'>) => {
      state.sortOrder = action.payload;
    },
    setSort: (state, action: PayloadAction<{ field: string; order: 'ASC' | 'DESC' }>) => {
      state.sortField = action.payload.field;
      state.sortOrder = action.payload.order;
    },
    resetTaskManagement: state => {
      state.loading = false;
      state.error = null;
      state.groups = [];
      state.grouping = undefined;
      state.selectedPriorities = [];
      state.search = '';
      state.archived = false;
      state.sortField = '';
      state.sortOrder = 'ASC';
      state.ids = [];
      state.entities = {};
    },
    toggleTaskExpansion: (state, action: PayloadAction<string>) => {
      const task = state.entities[action.payload];
      if (task) {
        task.show_sub_tasks = !task.show_sub_tasks;
      }
    },
    addSubtaskToParent: (state, action: PayloadAction<{ parentId: string; subtask: Task }>) => {
      const { parentId, subtask } = action.payload;
      const parent = state.entities[parentId];
      if (parent) {
        state.ids.push(subtask.id);
        state.entities[subtask.id] = subtask;
        if (!parent.sub_tasks) {
          parent.sub_tasks = [];
        }
        parent.sub_tasks.push(subtask);
        parent.sub_tasks_count = (parent.sub_tasks_count || 0) + 1;
      }
    },
    createSubtask: (
      state,
      action: PayloadAction<{ parentTaskId: string; name: string; projectId: string }>
    ) => {
      const { parentTaskId, name, projectId } = action.payload;
      const parent = state.entities[parentTaskId];
      if (parent) {
        // Create a temporary subtask - the real one will come from the socket
        const tempId = `temp-${Date.now()}`;
        const tempSubtask: Task = {
          id: tempId,
          task_key: '',
          title: name,
          name: name,
          description: '',
          status: 'todo',
          priority: 'low',
          phase: 'Development',
          progress: 0,
          assignees: [],
          assignee_names: [],
          labels: [],
          dueDate: undefined,
          due_date: undefined,
          startDate: undefined,
          timeTracking: {
            estimated: 0,
            logged: 0,
          },
          created_at: new Date().toISOString(),
          updated_at: new Date().toISOString(),
          order: 0,
          parent_task_id: parentTaskId,
          is_sub_task: true,
          sub_tasks_count: 0,
          show_sub_tasks: false,
          isTemporary: true, // Mark as temporary
        };

        // Add temporary subtask for immediate UI feedback
        if (!parent.sub_tasks) {
          parent.sub_tasks = [];
        }
        parent.sub_tasks.push(tempSubtask);
        parent.sub_tasks_count = (parent.sub_tasks_count || 0) + 1;
        state.entities[tempId] = tempSubtask;
        state.ids.push(tempId);
      }
    },
    removeTemporarySubtask: (
      state,
      action: PayloadAction<{ parentTaskId: string; tempId: string }>
    ) => {
      const { parentTaskId, tempId } = action.payload;
      const parent = state.entities[parentTaskId];
      if (parent && parent.sub_tasks) {
        parent.sub_tasks = parent.sub_tasks.filter(subtask => subtask.id !== tempId);
        parent.sub_tasks_count = Math.max((parent.sub_tasks_count || 0) - 1, 0);
        delete state.entities[tempId];
        state.ids = state.ids.filter(id => id !== tempId);
      }
    },
    updateTaskAssignees: (
      state,
      action: PayloadAction<{
        taskId: string;
        assigneeIds: string[];
        assigneeNames: InlineMember[];
      }>
    ) => {
      const { taskId, assigneeIds, assigneeNames } = action.payload;
      const existingTask = state.entities[taskId];

      if (existingTask) {
        state.entities[taskId] = {
          ...existingTask,
          assignees: assigneeIds,
          assignee_names: assigneeNames,
        };
      }
    },
    // Add column-related reducers
    toggleColumnVisibility: (state, action: PayloadAction<string>) => {
      const column = state.columns.find(col => col.key === action.payload);
      if (column) {
        column.pinned = !column.pinned;
      }
    },
    addCustomColumn: (state, action: PayloadAction<ITaskListColumn>) => {
      state.customColumns.push(action.payload);
      // Also add to columns array to maintain visibility
      state.columns.push({
        ...action.payload,
        pinned: true, // New columns are visible by default
      });
    },
    updateCustomColumn: (
      state,
      action: PayloadAction<{ key: string; column: ITaskListColumn }>
    ) => {
      const { key, column } = action.payload;
      const index = state.customColumns.findIndex(col => col.key === key);
      if (index !== -1) {
        state.customColumns[index] = column;
        // Update in columns array as well
        const colIndex = state.columns.findIndex(col => col.key === key);
        if (colIndex !== -1) {
          state.columns[colIndex] = { ...column, pinned: state.columns[colIndex].pinned };
        }
      }
    },
    deleteCustomColumn: (state, action: PayloadAction<string>) => {
      const key = action.payload;
      state.customColumns = state.customColumns.filter(col => col.key !== key);
      // Remove from columns array as well
      state.columns = state.columns.filter(col => col.key !== key);
    },
    // Add action to sync backend columns with local fields
    syncColumnsWithFields: (state, action: PayloadAction<{ projectId: string; fields: any[] }>) => {
      const { fields } = action.payload;
      // Update columns based on local fields
      state.columns = state.columns.map(column => {
        const field = fields.find(f => f.key === column.key);
        if (field) {
          return {
            ...column,
            pinned: field.visible,
          };
        }
        return column;
      });
    },
    // Add action to update task counts (comments, attachments, etc.)
    updateTaskCounts: (
      state,
      action: PayloadAction<{
        taskId: string;
        counts: {
          comments_count?: number;
          attachments_count?: number;
          has_subscribers?: boolean;
          has_dependencies?: boolean;
          schedule_id?: string | null; // Add schedule_id for recurring tasks
        };
      }>
    ) => {
      const { taskId, counts } = action.payload;
      const task = state.entities[taskId];
      if (task) {
        // Update only the provided count fields
        if (counts.comments_count !== undefined) {
          task.comments_count = counts.comments_count;
        }
        if (counts.attachments_count !== undefined) {
          task.attachments_count = counts.attachments_count;
        }
        if (counts.has_subscribers !== undefined) {
          task.has_subscribers = counts.has_subscribers;
        }
        if (counts.has_dependencies !== undefined) {
          task.has_dependencies = counts.has_dependencies;
        }
        if (counts.schedule_id !== undefined) {
          task.schedule_id = counts.schedule_id;
        }
      }
    },
  },
  extraReducers: builder => {
    builder
      .addCase(fetchTasksV3.pending, state => {
        state.loading = true;
        state.error = null;
      })
      .addCase(fetchTasksV3.fulfilled, (state, action) => {
        state.loading = false;
        const { allTasks, groups, grouping } = action.payload;

        // Preserve existing timer state from old tasks before replacing
        const oldTasks = state.entities;
        const tasksWithTimers = (allTasks || []).map(task => {
          const oldTask = oldTasks[task.id];
          if (oldTask?.timeTracking?.activeTimer) {
            // Preserve the timer state from the old task
            return {
              ...task,
              timeTracking: {
                ...task.timeTracking,
                activeTimer: oldTask.timeTracking.activeTimer,
              },
            };
          }
          return task;
        });

        tasksAdapter.setAll(state as EntityState<Task, string>, tasksWithTimers); // Ensure allTasks is an array
        state.ids = tasksWithTimers.map(task => task.id); // Also update ids
        state.groups = groups;
        state.grouping = grouping;
      })
      .addCase(fetchTasksV3.rejected, (state, action) => {
        state.loading = false;
        state.error =
          action.error?.message || (action.payload as string) || 'Failed to load tasks (V3)';
        state.ids = [];
        state.entities = {};
        state.groups = [];
      })
      .addCase(fetchSubTasks.pending, (state, action) => {
        // Set loading state for specific task
        const { taskId } = action.meta.arg;
        state.loadingSubtasks[taskId] = true;
        state.error = null;
      })
      .addCase(fetchSubTasks.fulfilled, (state, action) => {
        const { parentTaskId, subtasks } = action.payload;
        const parentTask = state.entities[parentTaskId];
        // Clear loading state
        state.loadingSubtasks[parentTaskId] = false;
        if (parentTask && subtasks) {
          // Convert subtasks to the proper format
          const convertedSubtasks = subtasks.map(subtask => ({
            id: subtask.id || '',
            task_key: subtask.task_key || '',
            title: subtask.name || subtask.title || '',
            name: subtask.name || subtask.title || '',
            description: subtask.description || '',
            status: subtask.status || 'todo',
            priority: subtask.priority || 'low',
            phase: subtask.phase_name || subtask.phase || 'Development',
            progress: subtask.complete_ratio || subtask.progress || 0,
            assignees: subtask.assignees || [],
            assignee_names: subtask.assignee_names || subtask.names || [],
            labels: subtask.labels || [],
            dueDate: subtask.end_date || subtask.dueDate,
            due_date: subtask.end_date || subtask.due_date,
            startDate: subtask.start_date || subtask.startDate,
            timeTracking: subtask.timeTracking || {
              estimated: 0,
              logged: 0,
            },
            createdAt: subtask.created_at || subtask.createdAt || new Date().toISOString(),
            created_at: subtask.created_at || subtask.createdAt || new Date().toISOString(),
            updatedAt: subtask.updated_at || subtask.updatedAt || new Date().toISOString(),
            updated_at: subtask.updated_at || subtask.updatedAt || new Date().toISOString(),
            order: subtask.sort_order || subtask.order || 0,
            parent_task_id: parentTaskId,
            is_sub_task: true,
            sub_tasks_count: subtask.sub_tasks_count || 0, // Use actual count from backend
            show_sub_tasks: false,
          }));

          // Update parent task with subtasks
          parentTask.sub_tasks = convertedSubtasks;
          parentTask.sub_tasks_count = convertedSubtasks.length;

          // Add subtasks to entities so they can be accessed by ID
          convertedSubtasks.forEach(subtask => {
            state.entities[subtask.id] = subtask;
            if (!state.ids.includes(subtask.id)) {
              state.ids.push(subtask.id);
            }
          });
        }
      })
      .addCase(fetchSubTasks.rejected, (state, action) => {
        // Clear loading state and set error
        const { taskId } = action.meta.arg;
        state.loadingSubtasks[taskId] = false;
        state.error =
          action.error.message || action.payload || 'Failed to fetch subtasks. Please try again.';
      })
      .addCase(fetchTasks.pending, state => {
        state.loading = true;
        state.error = null;
      })
      .addCase(fetchTasks.fulfilled, (state, action) => {
        state.loading = false;
        tasksAdapter.setAll(state as EntityState<Task, string>, action.payload || []); // Ensure payload is an array
        state.ids = (action.payload || []).map(task => task.id); // Also update ids
        state.groups = []; // Assuming no groups when using old fetchTasks
        state.grouping = undefined; // Assuming no grouping when using old fetchTasks
      })
      .addCase(fetchTasks.rejected, (state, action) => {
        state.loading = false;
        state.error = action.error?.message || (action.payload as string) || 'Failed to load tasks';
        state.ids = [];
        state.entities = {};
        state.groups = [];
      })
      // Add column-related extraReducers
      .addCase(fetchTaskListColumns.pending, state => {
        state.loadingColumns = true;
        state.error = null;
      })
      .addCase(fetchTaskListColumns.fulfilled, (state, action) => {
        state.loadingColumns = false;

        // Process standard columns
        const standardColumns = action.payload.standard;
        standardColumns.splice(1, 0, {
          key: 'TASK',
          name: 'Task',
          index: 1,
          pinned: true,
        });
        // Process custom columns
        const customColumns = (action.payload as { custom: any[] }).custom.map((col: any) => ({
          ...col,
          isCustom: true,
        }));

        // Merge columns
        state.columns = [...standardColumns, ...customColumns];
        state.customColumns = customColumns;
      })
      .addCase(fetchTaskListColumns.rejected, (state, action) => {
        state.loadingColumns = false;
        state.error = action.error.message || 'Failed to fetch task list columns';
      })
      .addCase(fetchCustomColumns.pending, state => {
        state.loadingColumns = true;
        state.error = null;
      })
      .addCase(fetchCustomColumns.fulfilled, (state, action) => {
        state.loadingColumns = false;
        state.customColumns = action.payload;
        // Add custom columns to the columns array
        const customColumnsForVisibility = action.payload;
        state.columns = [...state.columns, ...customColumnsForVisibility];
      })
      .addCase(fetchCustomColumns.rejected, (state, action) => {
        state.loadingColumns = false;
        state.error = action.error.message || 'Failed to fetch custom columns';
      })
      .addCase(updateColumnVisibility.fulfilled, (state, action) => {
        const column = state.columns.find(col => col.key === action.payload.key);
        if (column) {
          column.pinned = action.payload.pinned;
        }
      })
      .addCase(updateColumnVisibility.rejected, (state, action) => {
        state.error = action.payload as string;
      });
  },
});

// Export the slice reducer and actions
export const {
  setTasks,
  addTask,
  addTaskToGroup,
  updateTask,
  deleteTask,
  bulkUpdateTasks,
  bulkDeleteTasks,
  reorderTasks,
  moveTaskToGroup,
  moveTaskBetweenGroups,
  optimisticTaskMove,
  reorderTasksInGroup,
  setLoading,
  setError,
  setSelectedPriorities,
  setSearch,
  setArchived,
  toggleArchived,
  setSortField,
  setSortOrder,
  setSort,
  resetTaskManagement,
  toggleTaskExpansion,
  addSubtaskToParent,
  updateTaskAssignees,
  createSubtask,
  removeTemporarySubtask,
  // Add column-related actions
  toggleColumnVisibility,
  addCustomColumn,
  updateCustomColumn,
  deleteCustomColumn,
  syncColumnsWithFields,
  updateTaskCounts,
} = taskManagementSlice.actions;

// Export the selectors
export const selectAllTasks = (state: RootState) => state.taskManagement.entities;

// Memoized selector to prevent unnecessary re-renders
export const selectAllTasksArray = createSelector([selectAllTasks], entities =>
  Object.values(entities)
);
export const selectTaskById = (state: RootState, taskId: string) =>
  state.taskManagement.entities[taskId];
export const selectTaskIds = (state: RootState) => state.taskManagement.ids;
export const selectGroups = (state: RootState) => state.taskManagement.groups;
export const selectGrouping = (state: RootState) => state.taskManagement.grouping;
export const selectLoading = (state: RootState) => state.taskManagement.loading;
export const selectError = (state: RootState) => state.taskManagement.error;
export const selectSelectedPriorities = (state: RootState) =>
  state.taskManagement.selectedPriorities;
export const selectSearch = (state: RootState) => state.taskManagement.search;
<<<<<<< HEAD
export const selectSubtaskLoading = (state: RootState, taskId: string) =>
  state.taskManagement.loadingSubtasks[taskId] || false;
=======
export const selectSortField = (state: RootState) => state.taskManagement.sortField;
export const selectSortOrder = (state: RootState) => state.taskManagement.sortOrder;
export const selectSort = (state: RootState) => ({ field: state.taskManagement.sortField, order: state.taskManagement.sortOrder });
export const selectSubtaskLoading = (state: RootState, taskId: string) => state.taskManagement.loadingSubtasks[taskId] || false;
>>>>>>> 5cce3bc6

// Memoized selectors to prevent unnecessary re-renders
export const selectTasksByStatus = createSelector(
  [selectAllTasksArray, (_state: RootState, status: string) => status],
  (tasks, status) => tasks.filter(task => task.status === status)
);

export const selectTasksByPriority = createSelector(
  [selectAllTasksArray, (_state: RootState, priority: string) => priority],
  (tasks, priority) => tasks.filter(task => task.priority === priority)
);

export const selectTasksByPhase = createSelector(
  [selectAllTasksArray, (_state: RootState, phase: string) => phase],
  (tasks, phase) => tasks.filter(task => task.phase === phase)
);

// Add archived selector
export const selectArchived = (state: RootState) => state.taskManagement.archived;

// Export the reducer as default
export default taskManagementSlice.reducer;

// V3 API selectors - no processing needed, data is pre-processed by backend
export const selectTaskGroupsV3 = (state: RootState) => state.taskManagement.groups;
export const selectCurrentGroupingV3 = (state: RootState) => state.grouping.currentGrouping;

// Column-related selectors
export const selectColumns = (state: RootState) => state.taskManagement.columns;
export const selectCustomColumns = (state: RootState) => state.taskManagement.customColumns;
export const selectLoadingColumns = (state: RootState) => state.taskManagement.loadingColumns;

// Helper selector to check if columns are in sync with local fields
export const selectColumnsInSync = (state: RootState) => {
  const columns = state.taskManagement.columns;
  const fields = state.taskManagementFields || [];

  if (columns.length === 0 || fields.length === 0) return true;

  return !fields.some(field => {
    const backendColumn = columns.find(c => c.key === field.key);
    if (backendColumn) {
      return (backendColumn.pinned ?? false) !== field.visible;
    }
    return false;
  });
};<|MERGE_RESOLUTION|>--- conflicted
+++ resolved
@@ -1214,15 +1214,10 @@
 export const selectSelectedPriorities = (state: RootState) =>
   state.taskManagement.selectedPriorities;
 export const selectSearch = (state: RootState) => state.taskManagement.search;
-<<<<<<< HEAD
-export const selectSubtaskLoading = (state: RootState, taskId: string) =>
-  state.taskManagement.loadingSubtasks[taskId] || false;
-=======
 export const selectSortField = (state: RootState) => state.taskManagement.sortField;
 export const selectSortOrder = (state: RootState) => state.taskManagement.sortOrder;
 export const selectSort = (state: RootState) => ({ field: state.taskManagement.sortField, order: state.taskManagement.sortOrder });
 export const selectSubtaskLoading = (state: RootState, taskId: string) => state.taskManagement.loadingSubtasks[taskId] || false;
->>>>>>> 5cce3bc6
 
 // Memoized selectors to prevent unnecessary re-renders
 export const selectTasksByStatus = createSelector(
