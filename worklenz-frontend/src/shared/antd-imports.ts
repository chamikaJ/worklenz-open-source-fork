--- conflicted
+++ resolved
@@ -51,16 +51,12 @@
   message,
   notification,
   theme,
-<<<<<<< HEAD
   Pagination,
-  Statistic,
-=======
   Statistic,
   Segmented,
   Switch,
   Calendar,
   FloatButton,
-  Pagination,
   ColorPicker,
   Popover,
   Image,
@@ -70,7 +66,6 @@
   Mentions,
   Radio,
   Steps
->>>>>>> 039cf9f1
 } from 'antd/es';
 
 // Icons - Import commonly used ones
@@ -123,17 +118,11 @@
   UserAddOutlined,
   ArrowsAltOutlined,
   EllipsisOutlined,
-<<<<<<< HEAD
   ExclamationCircleFilled,
   ReloadOutlined,
-  ShareAltOutlined,
-  SunOutlined,
-  MoonOutlined,
   LogoutOutlined,
   DashboardOutlined,
   LinkOutlined,
-  CopyOutlined,
-=======
   ExclamationCircleOutlined,
   FormatPainterOutlined,
   CloseCircleOutlined,
@@ -165,9 +154,7 @@
   PlusCircleOutlined,
   WifiOutlined,
   DisconnectOutlined,
-  ReloadOutlined,
   ArrowRightOutlined,
-  ExclamationCircleFilled,
   DownloadOutlined,
   LikeOutlined,
   LikeTwoTone,
@@ -200,7 +187,6 @@
   ShareAltOutlined,
   CloudDownloadOutlined,
   CopyOutlined
->>>>>>> 039cf9f1
 } from '@ant-design/icons';
 
 // Re-export all components with React
@@ -245,16 +231,12 @@
   message,
   notification,
   theme,
-<<<<<<< HEAD
   Pagination,
-  Statistic,
-=======
   Statistic,
   Segmented,
   Switch,
   Calendar,
   FloatButton,
-  Pagination,
   ColorPicker,
   Popover,
   Image,
@@ -264,7 +246,6 @@
   Mentions,
   Radio,
   Steps
->>>>>>> 039cf9f1
 };
 
 // TypeScript Types - Import commonly used ones
