--- conflicted
+++ resolved
@@ -288,27 +288,7 @@
             );
           }
 
-<<<<<<< HEAD
-          console.log('🔄 Status change group movement debug:', {
-            taskId: response.id,
-            newStatusValue,
-            currentGroupId: currentGroup?.id,
-            currentGroupValue: currentGroup?.groupValue,
-            currentGroupTitle: currentGroup?.title,
-            targetGroupId: targetGroup?.id,
-            targetGroupValue: targetGroup?.groupValue,
-            targetGroupTitle: targetGroup?.title,
-            allGroups: groups.map(g => ({ id: g.id, title: g.title, groupValue: g.groupValue })),
-          });
-
           if (currentGroup && targetGroup && currentGroup.id !== targetGroup.id) {
-            console.log('✅ Moving task between groups:', {
-              from: currentGroup.title,
-              to: targetGroup.title,
-            });
-=======
-          if (currentGroup && targetGroup && currentGroup.id !== targetGroup.id) {
->>>>>>> 5cce3bc6
             // Use the action to move task between groups
             dispatch(
               moveTaskBetweenGroups({
@@ -456,15 +436,6 @@
           }
 
           if (currentGroup && targetGroup && currentGroup.id !== targetGroup.id) {
-<<<<<<< HEAD
-            console.log('🔄 Moving task between priority groups:', {
-              taskId: response.id,
-              from: currentGroup.title,
-              to: targetGroup.title,
-              newPriorityValue,
-            });
-=======
->>>>>>> 5cce3bc6
             dispatch(
               moveTaskBetweenGroups({
                 taskId: response.id,
@@ -617,15 +588,6 @@
             }
 
             if (currentGroup && targetGroup && currentGroup.id !== targetGroup.id) {
-<<<<<<< HEAD
-              console.log('🔄 Moving task between phase groups:', {
-                taskId,
-                from: currentGroup.title,
-                to: targetGroup.title,
-                newPhaseValue,
-              });
-=======
->>>>>>> 5cce3bc6
               dispatch(
                 moveTaskBetweenGroups({
                   taskId: taskId,
@@ -962,84 +924,55 @@
             : parseInt(start_time)
           : Date.now();
 
-        // Update the task-management slice to include timer state
-        const currentTask = store.getState().taskManagement.entities[task_id];
-        if (currentTask) {
-          const updatedTask: Task = {
-            ...currentTask,
-            timeTracking: {
-              ...currentTask.timeTracking,
-              activeTimer: timerTimestamp,
-            },
-            updatedAt: new Date().toISOString(),
-            updated_at: new Date().toISOString(),
-          };
-          dispatch(updateTask(updatedTask));
-        }
-
-        // Also update the tasks slice activeTimers to keep both slices in sync
-        dispatch(updateTaskTimeTracking({ taskId: task_id, timeTracking: timerTimestamp }));
-      } catch (error) {
-        logger.error('Error handling timer start event:', error);
-      }
-    },
-    [dispatch]
-  );
-
-<<<<<<< HEAD
-  // Handler for timer stop events
-  const handleTimerStop = useCallback(
-    (data: string) => {
-      try {
-        const { task_id } = typeof data === 'string' ? JSON.parse(data) : data;
-        if (!task_id) return;
-
-        // Update the task-management slice to remove timer state
-        const currentTask = store.getState().taskManagement.entities[task_id];
-=======
+      // Update the task-management slice to include timer state
+      const currentTask = store.getState().taskManagement.entities[task_id];
+      if (currentTask) {
+        const updatedTask: Task = {
+          ...currentTask,
+          timeTracking: {
+            ...currentTask.timeTracking,
+            activeTimer: timerTimestamp,
+          },
+          updatedAt: new Date().toISOString(),
+          updated_at: new Date().toISOString(),
+        };
+        dispatch(updateTask(updatedTask));
+      }
+
+      // Also update the tasks slice activeTimers to keep both slices in sync
+      dispatch(updateTaskTimeTracking({ taskId: task_id, timeTracking: timerTimestamp }));
+    } catch (error) {
+      logger.error('Error handling timer start event:', error);
+    }
+  }, [dispatch]);
+
+  // Handler for timer stop events  
+  const handleTimerStop = useCallback((data: string) => {
+    try {
+      const { task_id } = typeof data === 'string' ? JSON.parse(data) : data;
+      if (!task_id) return;
+
+      // Update the task-management slice to remove timer state
+      const currentTask = store.getState().taskManagement.entities[task_id];
+      if (currentTask) {
+        const updatedTask: Task = {
+          ...currentTask,
+          timeTracking: {
+            ...currentTask.timeTracking,
+            activeTimer: undefined,
+          },
+          updatedAt: new Date().toISOString(),
+          updated_at: new Date().toISOString(),
+        };
+        dispatch(updateTask(updatedTask));
+      }
+
       // Also update the tasks slice activeTimers to keep both slices in sync
       dispatch(updateTaskTimeTracking({ taskId: task_id, timeTracking: null }));
     } catch (error) {
       logger.error('Error handling timer stop event:', error);
     }
   }, [dispatch]);
-
-  // Handler for task sort order change events
-  const handleTaskSortOrderChange = useCallback((data: any[]) => {
-    try {
-      if (!Array.isArray(data) || data.length === 0) return;
-
-      // Get canonical lists from Redux
-      const state = store.getState();
-      const priorityList = state.priorityReducer?.priorities || [];
-      const phaseList = state.phaseReducer?.phaseList || [];
-      const statusList = state.taskStatusReducer?.status || [];
-
-      // The backend sends an array of tasks with updated sort orders and possibly grouping fields
-      data.forEach((taskData: any) => {
-        const currentTask = state.taskManagement.entities[taskData.id];
->>>>>>> 5cce3bc6
-        if (currentTask) {
-          const updatedTask: Task = {
-            ...currentTask,
-            timeTracking: {
-              ...currentTask.timeTracking,
-              activeTimer: undefined,
-            },
-            updatedAt: new Date().toISOString(),
-            updated_at: new Date().toISOString(),
-          };
-          dispatch(updateTask(updatedTask));
-        }
-
-        // Also update the tasks slice activeTimers to keep both slices in sync
-        dispatch(updateTaskTimeTracking({ taskId: task_id, timeTracking: null }));
-      } catch (error) {
-        logger.error('Error handling timer stop event:', error);
-      }
-    },
-    [dispatch]
-  );
 
   // Handler for task sort order change events
   const handleTaskSortOrderChange = useCallback(
