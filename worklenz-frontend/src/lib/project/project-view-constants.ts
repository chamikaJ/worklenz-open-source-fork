import React, { ReactNode, Suspense } from 'react';
import { InlineSuspenseFallback } from '@/components/suspense-fallback/suspense-fallback';
import i18n from '@/i18n';
import { hasFinanceViewPermission } from '@/utils/finance-permissions';
import { ILocalSession } from '@/types/auth/local-session.types';
import { IProjectViewModel } from '@/types/project/projectViewModel.types';

// Import core components synchronously to avoid suspense in main tabs
import ProjectViewEnhancedBoard from '@/pages/projects/projectView/enhancedBoard/project-view-enhanced-board';
import TaskListV2 from '@/components/task-list-v2/TaskListV2';
import ProjectViewFinance from '@/pages/projects/projectView/finance/ProjectViewFinance';

// Lazy load less critical components
const ProjectViewInsights = React.lazy(
  () => import('@/pages/projects/projectView/insights/project-view-insights')
);
const ProjectViewFiles = React.lazy(
  () => import('@/pages/projects/projectView/files/project-view-files')
);
const ProjectViewMembers = React.lazy(
  () => import('@/pages/projects/projectView/members/project-view-members')
);
const ProjectViewUpdates = React.lazy(
  () => import('@/pages/projects/project-view-1/updates/project-view-updates')
);
const ProjectViewRoadmap = React.lazy(
  () => import('@/pages/projects/projectView/gantt/ProjectViewGantt')
);
const ProjectViewWorkload = React.lazy(
  () => import('@/pages/projects/projectView/workload/ProjectViewWorkload')
);

// type of a tab items
type TabItems = {
  index: number;
  key: string;
  label: string;
  isPinned?: boolean;
  element: ReactNode;
};

// Function to get translated labels with fallback
const getTabLabel = (key: string): string => {
  try {
    const translated = i18n.t(`project-view:${key}`);
    // If translation is not loaded, it returns the key back, so we provide fallbacks
    if (translated === `project-view:${key}` || translated === key) {
      // Provide fallback labels
      const fallbacks: Record<string, string> = {
        taskList: 'Task List',
        board: 'Board',
        insights: 'Insights',
        files: 'Files',
        members: 'Members',
        updates: 'Updates',
<<<<<<< HEAD
        roadmap: 'Roadmap',
        workload: 'Workload',
=======
        finance: 'Finance',
>>>>>>> 11a6224f
      };
      return fallbacks[key] || key;
    }
    return translated;
  } catch (error) {
    // Fallback labels in case of any error
    const fallbacks: Record<string, string> = {
      taskList: 'Task List',
      board: 'Board',
      insights: 'Insights',
      files: 'Files',
      members: 'Members',
      updates: 'Updates',
      finance: 'Finance',
    };
    return fallbacks[key] || key;
  }
};

// settings all element items use for tabs
export const tabItems: TabItems[] = [
  {
    index: 0,
    key: 'tasks-list',
    label: getTabLabel('taskList'),
    isPinned: true,
    element: React.createElement(TaskListV2),
  },
  {
    index: 1,
    key: 'board',
    label: getTabLabel('board'),
    isPinned: true,
    element: React.createElement(ProjectViewEnhancedBoard),
  },
  {
    index: 2,
    key: 'project-insights-member-overview',
    label: getTabLabel('insights'),
    element: React.createElement(
      Suspense,
      { fallback: React.createElement(InlineSuspenseFallback) },
      React.createElement(ProjectViewInsights)
    ),
  },
  {
    index: 3,
    key: 'all-attachments',
    label: getTabLabel('files'),
    element: React.createElement(
      Suspense,
      { fallback: React.createElement(InlineSuspenseFallback) },
      React.createElement(ProjectViewFiles)
    ),
  },
  {
    index: 4,
    key: 'members',
    label: getTabLabel('members'),
    element: React.createElement(
      Suspense,
      { fallback: React.createElement(InlineSuspenseFallback) },
      React.createElement(ProjectViewMembers)
    ),
  },
  {
    index: 5,
    key: 'updates',
    label: getTabLabel('updates'),
    element: React.createElement(
      Suspense,
      { fallback: React.createElement(InlineSuspenseFallback) },
      React.createElement(ProjectViewUpdates)
    ),
  },
  {
    index: 6,
<<<<<<< HEAD
    key: 'roadmap',
    label: getTabLabel('roadmap'),
    element: React.createElement(
      Suspense,
      { fallback: React.createElement(InlineSuspenseFallback) },
      React.createElement(ProjectViewRoadmap)
    ),
  },
  {
    index: 7,
    key: 'workload',
    label: getTabLabel('workload'),
    element: React.createElement(
      Suspense,
      { fallback: React.createElement(InlineSuspenseFallback) },
      React.createElement(ProjectViewWorkload)
=======
    key: 'finance',
    label: getTabLabel('finance'),
    element: React.createElement(
      Suspense,
      { fallback: React.createElement(InlineSuspenseFallback) },
      React.createElement(ProjectViewFinance)
>>>>>>> 11a6224f
    ),
  },
];

// Function to update tab labels when language changes
export const updateTabLabels = () => {
  try {
    tabItems.forEach(item => {
      switch (item.key) {
        case 'tasks-list':
          item.label = getTabLabel('taskList');
          break;
        case 'board':
          item.label = getTabLabel('board');
          break;
        case 'project-insights-member-overview':
          item.label = getTabLabel('insights');
          break;
        case 'all-attachments':
          item.label = getTabLabel('files');
          break;
        case 'members':
          item.label = getTabLabel('members');
          break;
        case 'updates':
          item.label = getTabLabel('updates');
          break;
<<<<<<< HEAD
        case 'roadmap':
          item.label = getTabLabel('roadmap');
          break;
        case 'workload':
          item.label = getTabLabel('workload');
=======
        case 'finance':
          item.label = getTabLabel('finance');
>>>>>>> 11a6224f
          break;
      }
    });
  } catch (error) {
    console.error('Error updating tab labels:', error);
  }
};

// Function to get filtered tab items based on user permissions
export const getFilteredTabItems = (
  currentSession: ILocalSession | null,
  currentProject?: IProjectViewModel | null
): TabItems[] => {
  const hasFinancePermission = hasFinanceViewPermission(currentSession, currentProject);
  
  return tabItems.filter(item => {
    // Always show all tabs except finance
    if (item.key !== 'finance') {
      return true;
    }
    
    // Only show finance tab if user has permission
    return hasFinancePermission;
  });
};<|MERGE_RESOLUTION|>--- conflicted
+++ resolved
@@ -53,12 +53,9 @@
         files: 'Files',
         members: 'Members',
         updates: 'Updates',
-<<<<<<< HEAD
         roadmap: 'Roadmap',
         workload: 'Workload',
-=======
         finance: 'Finance',
->>>>>>> 11a6224f
       };
       return fallbacks[key] || key;
     }
@@ -136,7 +133,6 @@
   },
   {
     index: 6,
-<<<<<<< HEAD
     key: 'roadmap',
     label: getTabLabel('roadmap'),
     element: React.createElement(
@@ -153,16 +149,18 @@
       Suspense,
       { fallback: React.createElement(InlineSuspenseFallback) },
       React.createElement(ProjectViewWorkload)
-=======
+    ),
+  },
+  {
+    index: 8,
     key: 'finance',
     label: getTabLabel('finance'),
     element: React.createElement(
       Suspense,
       { fallback: React.createElement(InlineSuspenseFallback) },
       React.createElement(ProjectViewFinance)
->>>>>>> 11a6224f
-    ),
-  },
+    )
+  }
 ];
 
 // Function to update tab labels when language changes
@@ -188,16 +186,14 @@
         case 'updates':
           item.label = getTabLabel('updates');
           break;
-<<<<<<< HEAD
         case 'roadmap':
           item.label = getTabLabel('roadmap');
           break;
         case 'workload':
           item.label = getTabLabel('workload');
-=======
+          break;
         case 'finance':
           item.label = getTabLabel('finance');
->>>>>>> 11a6224f
           break;
       }
     });
