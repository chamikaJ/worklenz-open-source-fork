--- conflicted
+++ resolved
@@ -1,11 +1,4 @@
 {
-<<<<<<< HEAD
-  "title": "项目成员",
-  "searchLabel": "通过添加名称或电子邮件添加成员",
-  "searchPlaceholder": "输入名称或电子邮件",
-  "inviteAsAMember": "邀请为成员",
-  "inviteNewMemberByEmail": "通过电子邮件邀请新成员"
-=======
     "title": "项目成员",
     "searchLabel": "通过添加名称或电子邮件添加成员",
     "searchPlaceholder": "输入名称或电子邮件",
@@ -15,5 +8,4 @@
     "copyProjectLink": "复制项目链接",
     "inviteMember": "邀请成员",
     "alsoInviteToProject": "也邀请到项目"
->>>>>>> 5cce3bc6
 }